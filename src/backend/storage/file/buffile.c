/*-------------------------------------------------------------------------
 *
 * buffile.c
 *	  Management of large buffered files, primarily temporary files.
 *
 * Portions Copyright (c) 1996-2017, PostgreSQL Global Development Group
 * Portions Copyright (c) 1994, Regents of the University of California
 *
 * IDENTIFICATION
 *	  src/backend/storage/file/buffile.c
 *
 * NOTES:
 *
 * BufFiles provide a very incomplete emulation of stdio atop virtual Files
 * (as managed by fd.c).  Currently, we only support the buffered-I/O
 * aspect of stdio: a read or write of the low-level File occurs only
 * when the buffer is filled or emptied.  This is an even bigger win
 * for virtual Files than for ordinary kernel files, since reducing the
 * frequency with which a virtual File is touched reduces "thrashing"
 * of opening/closing file descriptors.
 *
 * Note that BufFile structs are allocated with palloc(), and therefore
 * will go away automatically at transaction end.  If the underlying
 * virtual File is made with OpenTemporaryFile, then all resources for
 * the file are certain to be cleaned up even if processing is aborted
 * by ereport(ERROR).  The data structures required are made in the
 * palloc context that was current when the BufFile was created, and
 * any external resources such as temp files are owned by the ResourceOwner
 * that was current at that time.
 *
 * BufFile also supports temporary files that exceed the OS file size limit
 * (by opening multiple fd.c temporary files).  This is an essential feature
 * for sorts and hashjoins on large amounts of data.
 *
 * BufFile supports temporary files that can be made read-only and shared with
 * other backends, as infrastructure for parallel execution.  Such files need
 * to be created as a member of a BufFileSet that all participants are
 * attached to.  The BufFileSet mechanism provides a namespace so that files
 * can be discovered by name, and a shared ownership semantics so that shared
 * files survive until the last user detaches.
 *
 * -------------------------------------------------------------------------
 */

#include "postgres.h"

#include "catalog/catalog.h"
#include "catalog/pg_tablespace.h"
#include "commands/tablespace.h"
#include "executor/instrument.h"
#include "lib/arrayutils.h"
#include "miscadmin.h"
#include "pgstat.h"
#include "storage/fd.h"
#include "storage/buffile.h"
#include "storage/buf_internals.h"
#include "storage/spin.h"
#include "utils/builtins.h"
#include "utils/resowner.h"

/*
 * We break BufFiles into gigabyte-sized segments, regardless of RELSEG_SIZE.
 * The reason is that we'd like large temporary BufFiles to be spread across
 * multiple tablespaces when available.
 */
#define MAX_PHYSICAL_FILESIZE	0x40000000
#define BUFFILE_SEG_SIZE		(MAX_PHYSICAL_FILESIZE / BLCKSZ)

/*
 * A private type used internally by buffile.c.
 */
typedef struct BufFileSetDesc
{
	pid_t	creator_pid;		/* PID of the creating process */
	int		set_number;			/* per-PID identifier for a set of files */
} BufFileSetDesc;

/*
 * A set of BufFiles that can be shared with other backends.
 */
typedef struct BufFileSet
{
	slock_t	mutex;				/* mutex protecting the reference count */
	int		refcnt;				/* number of attached backends */
	BufFileSetDesc descriptor;	/* descriptor identifying directory */
	int		nstripes;			/* number of stripes */

	/* an array of tablespaces indexed by stripe number */
	Oid		stripe_tablespaces[FLEXIBLE_ARRAY_MEMBER];
} BufFileSet;

/*
 * This data structure represents a buffered file that consists of one or
 * more physical files (each accessed through a virtual file descriptor
 * managed by fd.c).
 */
struct BufFile
{
	int			numFiles;		/* number of physical files in set */
	/* all files except the last have length exactly MAX_PHYSICAL_FILESIZE */
	File	   *files;			/* palloc'd array with numFiles entries */
	off_t	   *offsets;		/* palloc'd array with numFiles entries */

	/*
	 * offsets[i] is the current seek position of files[i].  We use this to
	 * avoid making redundant FileSeek calls.
	 */

<<<<<<< HEAD
	bool		isSegmented;	/* can only add files if this is TRUE */
=======
>>>>>>> efb5ff75
	bool		isInterXact;	/* keep open over transactions? */
	bool		dirty;			/* does buffer need to be written? */
	bool		readOnly;		/* has the file been set to read only? */

	/*
	 * Shared BufFiles use deterministic paths for their segment files.  We
	 * need to record enough information to construct path names for new
	 * segments when extending the file.
	 */
	BufFileSetDesc set_desc;	/* info used to construct directory name */
	Oid			tablespace;		/* tablespace for this shared BufFile */
	char		name[MAXPGPATH];		/* name of this BufFile within set */

	/*
	 * resowner is the ResourceOwner to use for underlying temp files.  (We
	 * don't need to remember the memory context we're using explicitly,
	 * because after creation we only repalloc our arrays larger.)
	 */
	ResourceOwner resowner;

	/*
	 * "current pos" is position of start of buffer within the logical file.
	 * Position as seen by user of BufFile is (curFile, curOffset + pos).
	 */
	int			curFile;		/* file index (0..n) part of current pos */
	off_t		curOffset;		/* offset part of current pos */
	int			pos;			/* next read/write position in buffer */
	int			nbytes;			/* total # of valid bytes in buffer */
	char		buffer[BLCKSZ];
};

static BufFile *makeBufFile(File firstfile);
static void extendBufFile(BufFile *file);
static void BufFileLoadBuffer(BufFile *file);
static void BufFileDumpBuffer(BufFile *file);
static int	BufFileFlush(BufFile *file);
static File MakeSharedSegment(Oid tablespace,
							  const BufFileSetDesc *desc,
							  const char *name,
							  int segment_number);


/*
 * Create a BufFile given the first underlying physical file.
<<<<<<< HEAD
 * NOTE: caller must set isSegmented and isInterXact if appropriate.
=======
 * NOTE: caller must set isInterXact if appropriate.
>>>>>>> efb5ff75
 */
static BufFile *
makeBufFile(File firstfile)
{
	BufFile    *file = (BufFile *) palloc(sizeof(BufFile));

	file->numFiles = 1;
	file->files = (File *) palloc(sizeof(File));
	file->files[0] = firstfile;
	file->offsets = (off_t *) palloc(sizeof(off_t));
	file->offsets[0] = 0L;
<<<<<<< HEAD
	file->isSegmented = false;
=======
>>>>>>> efb5ff75
	file->isInterXact = false;
	file->dirty = false;
	file->readOnly = false;
	file->resowner = CurrentResourceOwner;
	file->curFile = 0;
	file->curOffset = 0L;
	file->pos = 0;
	file->nbytes = 0;

	/* Clear the members used only for shared BufFiles. */
	file->set_desc.creator_pid = InvalidPid;
	file->set_desc.set_number = 0;
	file->tablespace = InvalidOid;
	file->name[0] = '\0';

	return file;
}

/*
 * Add another component temp file.
 */
static void
extendBufFile(BufFile *file)
{
	File		pfile;
	ResourceOwner oldowner;

	/* Be sure to associate the file with the BufFile's resource owner */
	oldowner = CurrentResourceOwner;
	CurrentResourceOwner = file->resowner;

<<<<<<< HEAD
	if (file->set_desc.creator_pid == InvalidPid)
		pfile = OpenTemporaryFile(file->isInterXact);
	else
		pfile = MakeSharedSegment(file->tablespace, &file->set_desc,
								  file->name, file->numFiles);

=======
	pfile = OpenTemporaryFile(file->isInterXact);
>>>>>>> efb5ff75
	Assert(pfile >= 0);

	CurrentResourceOwner = oldowner;

	file->files = (File *) repalloc(file->files,
									(file->numFiles + 1) * sizeof(File));
	file->offsets = (off_t *) repalloc(file->offsets,
									   (file->numFiles + 1) * sizeof(off_t));
	file->files[file->numFiles] = pfile;
	file->offsets[file->numFiles] = 0L;
	file->numFiles++;
}

/*
 * Create a BufFile for a new temporary file (which will expand to become
 * multiple temporary files if more than MAX_PHYSICAL_FILESIZE bytes are
 * written to it).
 *
 * If interXact is true, the temp file will not be automatically deleted
 * at end of transaction.
 *
 * Note: if interXact is true, the caller had better be calling us in a
 * memory context, and with a resource owner, that will survive across
 * transaction boundaries.
 */
BufFile *
BufFileCreateTemp(bool interXact)
{
	BufFile    *file;
	File		pfile;

	pfile = OpenTemporaryFile(interXact);
	Assert(pfile >= 0);

	file = makeBufFile(pfile);
<<<<<<< HEAD
	file->isSegmented = true;
=======
>>>>>>> efb5ff75
	file->isInterXact = interXact;

	return file;
}

#ifdef NOT_USED
/*
 * Create a BufFile and attach it to an already-opened virtual File.
 *
 * This is comparable to fdopen() in stdio.  This is the only way at present
 * to attach a BufFile to a non-temporary file.  Note that BufFiles created
 * in this way CANNOT be expanded into multiple files.
 */
BufFile *
BufFileCreate(File file)
{
	return makeBufFile(file);
}
#endif

/*
 * Build the path of the temp directory in a given tablespace.
 */
static void
MakeTempDirectoryPath(char *path, Oid tablespace)
{
	if (tablespace == InvalidOid ||
		tablespace == DEFAULTTABLESPACE_OID ||
		tablespace == GLOBALTABLESPACE_OID)
		snprintf(path, MAXPGPATH, "base/%s", PG_TEMP_FILES_DIR);
	else
	{
		snprintf(path, MAXPGPATH, "pg_tblspc/%u/%s/%s",
				 tablespace, TABLESPACE_VERSION_DIRECTORY,
				 PG_TEMP_FILES_DIR);
	}
}

/*
 * Build the path for the directory holding the files backing a BufFileSet in
 * a given tablespace.
 */
static void
MakeBufFileSetPath(char *path, Oid tablespace, const BufFileSetDesc *desc)
{
	char tempdirpath[MAXPGPATH];

	MakeTempDirectoryPath(tempdirpath, tablespace);
	snprintf(path, MAXPGPATH, "%s/%s%d.%d" PG_TEMP_FILE_SET_DIR_SUFFIX,
			 tempdirpath, PG_TEMP_FILE_PREFIX,
			 desc->creator_pid, desc->set_number);
}

/*
 * Build the path of a single segment file for a shared BufFile.
 */
static void
MakeSharedSegmentPath(char *path,
					  Oid tablespace,
					  const BufFileSetDesc *desc,
					  const char *name,
					  int segment_number)
{
	char setdirpath[MAXPGPATH];

	MakeBufFileSetPath(setdirpath, tablespace, desc);
	snprintf(path, MAXPGPATH, "%s/" PG_TEMP_FILE_PREFIX ".%s.%d", setdirpath, name, segment_number);
}

/*
 * Create a new segment file backing a shared BufFile.
 */
static File
MakeSharedSegment(Oid tablespace,
				  const BufFileSetDesc *desc,
				  const char *name,
				  int segment_number)
{
	File		file;
	char		segmentpath[MAXPGPATH];

	MakeSharedSegmentPath(segmentpath, tablespace, desc, name, segment_number);
	file = PathNameCreateTemporaryFile(segmentpath);
	if (file <= 0)
		elog(ERROR, "could not create temporary file \"%s\": %m",
			 segmentpath);

	return file;
}

/*
 * Callback function that will be invoked when this backend detaches from a
 * DSM segment holding a BufFileSet that it has creaed or attached to.  If we
 * are the last to detach, then try to remove the directory holding this set,
 * and everything in it.  We can't raise an error, because this runs in error
 * cleanup paths.
 */
static void
BufFileSetOnDetach(dsm_segment *segment, Datum datum)
{
	bool unlink_all = false;
	BufFileSet *set = (BufFileSet *) DatumGetPointer(datum);

	SpinLockAcquire(&set->mutex);
	Assert(set->refcnt > 0);
	if (--set->refcnt == 0)
		unlink_all = true;
	SpinLockRelease(&set->mutex);

	/*
	 * If we are the last to detach, we delete the directory in all referenced
	 * tablespaces.
	 */
	if (unlink_all)
	{
		size_t num_oids;
		Oid *oids;
		char dirpath[MAXPGPATH];
		int i;

		/* Find the set of unique tablespace OIDs. */
		oids = (Oid *) palloc(sizeof(Oid) * set->nstripes);
		for (i = 0; i < set->nstripes; ++i)
			oids[i] = set->stripe_tablespaces[i];
		qsort(oids, set->nstripes, sizeof(Oid), oid_cmp);
		num_oids = qunique(oids, set->nstripes, sizeof(Oid), oid_cmp);

		/*
		 * Delete the directory we created in each tablespace.  Can't fail,
		 * but can generate LOG message on IO error.
		 */
		for (i = 0; i < num_oids; ++i)
		{
			MakeBufFileSetPath(dirpath, oids[i], &set->descriptor);
			PathNameDeleteTemporaryDirRecursively(dirpath);
		}

		pfree(oids);
	}
}

/*
 * Determine the size that a BufFileSet with the given number of stripes would
 * occupy.
 */
size_t
BufFileSetEstimate(int stripes)
{
	return offsetof(BufFileSet, stripe_tablespaces) + sizeof(Oid) * stripes;
}

/*
 * Create a set of named BufFiles that can be opened for read-only access by
 * other backends, in the shared memory pointed to by 'set'.  The provided
 * memory area must have enough space for the number of bytes estimated by
 * BufFileSetEstimate(stripes).  Other backends must attach to it before
 * accessing it.  Associate this set of BufFiles with 'seg'.  The set of files
 * will be deleted when no backends are attached.
 *
 * Files will be physically striped over the tablespace configured in
 * temp_tablespaces.  It is up to client code to determine how files should be
 * mapped to stripes, but the ParallelWorkerNumber of the backend writing a
 * file is one straightforward way.  While creating the set, 'stripes' should
 * be set to the number of stripes that will be used to created and open
 * files.  If it is set to 3, then BufFileSetCreateTemporaryFile can be called
 * with values 0, 1 or 2.  Stripe numbers will be mapped to the configured
 * tablespaces in a round-robin fashion.  'stripes' must be at least 1.
 *
 * Under the covers the set is one or more directories which will eventually
 * be deleted when there are no backends attached.
 */
void
BufFileSetCreate(BufFileSet *set, dsm_segment *seg, int stripes)
{
	size_t num_oids;
	Oid *oids;
	int i;
	static int counter = 0;

	if (stripes < 1)
		elog(ERROR, "cannot create BufFileSet with fewer than 1 stripe");

	SpinLockInit(&set->mutex);
	set->refcnt = 1;
	set->descriptor.creator_pid = MyProcPid;
	set->nstripes = stripes;

	/*
	 * The name of the directory will consist of the creator's PID and a
	 * counter that starts at startup for each process.  That's not ideal,
	 * because a BufFileSet could in theory live longer than the creator, and
	 * the operating system will eventually create a process with the same PID
	 * again.  We may want to use a shmem counter instead in future.
	 */
	++counter;
	if (counter == INT_MAX)
		counter = 1;
	set->descriptor.set_number = counter;

	/* Map each stripe to a tablespace round-robin. */
	PrepareTempTablespaces();
	oids = (Oid *) palloc(sizeof(Oid) * stripes);
	for (i = 0; i < stripes; ++i)
		oids[i] = set->stripe_tablespaces[i] = GetNextTempTableSpace();

	/* Find the set of unique tablespace OIDs. */
	qsort(oids, stripes, sizeof(Oid), oid_cmp);
	num_oids = qunique(oids, stripes, sizeof(Oid), oid_cmp);

	/* Create the set's directory in every tablespace OID. */
	for (i = 0; i < num_oids; ++i)
	{
		char tempdirpath[MAXPGPATH];
		char setdirpath[MAXPGPATH];

		/*
		 * We need to compute both the top-level temporary directory's path,
		 * and the directory for our set within it.  That's because fd.c needs
		 * to be able to create the former on demand if creating the latter
		 * fails.
		 */
		MakeTempDirectoryPath(tempdirpath, oids[i]);
		MakeBufFileSetPath(setdirpath, oids[i], &set->descriptor);
		PathNameCreateTemporaryDir(tempdirpath, setdirpath);
	}

	pfree(oids);

	/* Register our cleanup callback. */
	on_dsm_detach(seg, BufFileSetOnDetach, PointerGetDatum(set));
}

/*
 * Attach to a set of named BufFiles that was created with BufFileSetCreate.
 */
void
BufFileSetAttach(BufFileSet *set, dsm_segment *seg)
{
	bool success;

	SpinLockAcquire(&set->mutex);
	if (set->refcnt == 0)
		success = false;
	else
	{
		++set->refcnt;
		success = true;
	}
	SpinLockRelease(&set->mutex);

	if (!success)
		ereport(ERROR,
				(errcode(ERRCODE_OBJECT_NOT_IN_PREREQUISITE_STATE),
				 errmsg("could not attach to a BufFileSet that is alreayd destroyed")));

	/* Register our cleanup callback. */
	on_dsm_detach(seg, BufFileSetOnDetach, PointerGetDatum(set));
}

/*
 * Create a BufFile that can be discovered and opened read-only by other
 * backends that are also attached to 'set' using the same 'name' and 'stripe'
 * values.  Even though both 'name' and 'stripe' must be provided and the same
 * pair must be used to open the file from another backend, 'name' alone must
 * be unique within the set.  The caller must have either created or attached
 * to 'set'.
 */
BufFile *
BufFileCreateShared(const BufFileSet *set, const char *name, int stripe)
{
	BufFile    *file;

	if (stripe < 0 || stripe >= set->nstripes)
		elog(ERROR, "stripe number out of range");

	file = (BufFile *) palloc(sizeof(BufFile));
	file->numFiles = 1;
	file->files = (File *) palloc(sizeof(File));
	file->files[0] = MakeSharedSegment(set->stripe_tablespaces[stripe],
									   &set->descriptor, name, 0);
	file->offsets = (off_t *) palloc(sizeof(off_t));
	file->offsets[0] = 0L;
	file->isSegmented = true;
	file->isInterXact = false;
	file->dirty = false;
	file->resowner = CurrentResourceOwner;
	file->curFile = 0;
	file->curOffset = 0L;
	file->pos = 0;
	file->nbytes = 0;
	file->readOnly = false;
	file->set_desc = set->descriptor;
	file->tablespace = set->stripe_tablespaces[stripe];
	strcpy(file->name, name);

	return file;
}

/*
 * Open a file that was previously created in another backend with
 * BufFileCreateShared in the same BufFileSet, using the same 'name' and
 * 'stripe' values.  The backend that created the file must have called
 * BufFileClose() or BufFileExport() to make sure that it is ready to be
 * opened by other backends and render it read-only.
 *
 * The caller must have either created or attached to 'set'.
 */
BufFile *
BufFileOpenShared(const BufFileSet *set, const char *name, int stripe)
{
	BufFile    *file = (BufFile *) palloc(sizeof(BufFile));
	char		path[MAXPGPATH];
	Size		capacity = 16;
	File	   *files = palloc(sizeof(File) * capacity);
	int			nfiles = 0;

	if (stripe < 0 || stripe >= set->nstripes)
		elog(ERROR, "stripe number out of range");

	file = (BufFile *) palloc(sizeof(BufFile));
	files = palloc(sizeof(File) * capacity);

	/*
	 * We don't know how many segments there are, so we'll probe the
	 * filesystem to find out.
	 */
	for (;;)
	{
		/* See if we need to expand our file segment array. */
		if (nfiles + 1 > capacity)
		{
			capacity *= 2;
			files = repalloc(files, sizeof(File) * capacity);
		}
		/* Try to load a segment. */
		MakeSharedSegmentPath(path, set->stripe_tablespaces[stripe],
							  &set->descriptor, name, nfiles);
		files[nfiles] = PathNameOpenTemporaryFile(path);
		if (files[nfiles] <= 0)
			break;
		++nfiles;
	}

	/*
	 * If we didn't find any files at all, then no BufFile exists with this
	 * tag.
	 */
	if (nfiles == 0)
		return NULL;

	file->numFiles = nfiles;
	file->files = files;
	file->offsets = (off_t *) palloc0(sizeof(off_t) * nfiles);
	file->isSegmented = true;
	file->isInterXact = false;
	file->dirty = false;
	file->resowner = CurrentResourceOwner; /* Unused, can't extend */
	file->curFile = 0;
	file->curOffset = 0L;
	file->pos = 0;
	file->nbytes = 0;
	file->readOnly = true; /* Can't write to files opened this way */

	/* The following values aren't ever used but are set for consistency. */
	file->set_desc = set->descriptor;
	file->tablespace = set->stripe_tablespaces[stripe];
	strcpy(file->name, name);

	return file;
}

/*
 * Delete a BufFile that was created by BufFileCreateShared using the given
 * 'name' and 'stripe' values.
 *
 * It is not necessary to delete files explicitly with this function.  It is
 * provided only as a way to delete files proactively, rather than waiting for
 * the BufFileSet to be cleaned up.
 *
 * Only one backend should attempt to delete a given (name, stripe), and
 * should know that it exists and has been exported with BufFileExportShared.
 *
 * The caller must have either created or attached to 'set'.
 */
void
BufFileDeleteShared(const BufFileSet *set, const char *name, int stripe)
{
	char		path[MAXPGPATH];
	int			segment = 0;
	bool		found = false;

	if (stripe < 0 || stripe >= set->nstripes)
		elog(ERROR, "stripe number out of range");

	/*
	 * We don't know how many segments the file has.  We'll keep deleting
	 * until we run out.  If we don't manage to find even an initial segment,
	 * raise an error.
	 */
	for (;;)
	{
		MakeSharedSegmentPath(path, set->stripe_tablespaces[stripe],
							  &set->descriptor, name, segment);
		if (!PathNameDeleteTemporaryFile(path, true))
			break;
		found = true;
		++segment;
	}

	if (!found)
		elog(ERROR, "could not delete unknown shared BufFile \"%s\"", name);
}

/*
 * BufFileExportShared --- flush and make read-only, in preparation for sharing.
 */
void
BufFileExportShared(BufFile *file)
{
	/* Must be a file belonging to a BufFileSet. */
	Assert(file->set_desc.creator_pid != InvalidPid);

	/* It's probably a bug if someone calls this twice. */
	Assert(!file->readOnly);

	BufFileFlush(file);
	file->readOnly = true;
}

/*
 * Close a BufFile
 *
 * Like fclose(), this also implicitly FileCloses the underlying File.
 */
void
BufFileClose(BufFile *file)
{
	int			i;

	/* flush any unwritten data */
	BufFileFlush(file);
	/* close the underlying file(s) (with delete if it's a temp file) */
	for (i = 0; i < file->numFiles; i++)
		FileClose(file->files[i]);
	/* release the buffer space */
	pfree(file->files);
	pfree(file->offsets);
	pfree(file);
}

/*
 * BufFileLoadBuffer
 *
 * Load some data into buffer, if possible, starting from curOffset.
 * At call, must have dirty = false, pos and nbytes = 0.
 * On exit, nbytes is number of bytes loaded.
 */
static void
BufFileLoadBuffer(BufFile *file)
{
	File		thisfile;

	/*
	 * Advance to next component file if necessary and possible.
	 *
	 * This path can only be taken if there is more than one component, so it
	 * won't interfere with reading a non-temp file that is over
	 * MAX_PHYSICAL_FILESIZE.
	 */
	if (file->curOffset >= MAX_PHYSICAL_FILESIZE &&
		file->curFile + 1 < file->numFiles)
	{
		file->curFile++;
		file->curOffset = 0L;
	}

	/*
	 * May need to reposition physical file.
	 */
	thisfile = file->files[file->curFile];
	if (file->curOffset != file->offsets[file->curFile])
	{
		if (FileSeek(thisfile, file->curOffset, SEEK_SET) != file->curOffset)
			return;				/* seek failed, read nothing */
		file->offsets[file->curFile] = file->curOffset;
	}

	/*
	 * Read whatever we can get, up to a full bufferload.
	 */
	file->nbytes = FileRead(thisfile,
							file->buffer,
							sizeof(file->buffer),
							WAIT_EVENT_BUFFILE_READ);
	if (file->nbytes < 0)
		file->nbytes = 0;
	file->offsets[file->curFile] += file->nbytes;
	/* we choose not to advance curOffset here */

	pgBufferUsage.temp_blks_read++;
}

/*
 * BufFileDumpBuffer
 *
 * Dump buffer contents starting at curOffset.
 * At call, should have dirty = true, nbytes > 0.
 * On exit, dirty is cleared if successful write, and curOffset is advanced.
 */
static void
BufFileDumpBuffer(BufFile *file)
{
	int			wpos = 0;
	int			bytestowrite;
	File		thisfile;

	/*
	 * Unlike BufFileLoadBuffer, we must dump the whole buffer even if it
	 * crosses a component-file boundary; so we need a loop.
	 */
	while (wpos < file->nbytes)
	{
		off_t		availbytes;

		/*
		 * Advance to next component file if necessary and possible.
		 */
<<<<<<< HEAD
		if (file->curOffset >= MAX_PHYSICAL_FILESIZE && file->isSegmented)
=======
		if (file->curOffset >= MAX_PHYSICAL_FILESIZE)
>>>>>>> efb5ff75
		{
			while (file->curFile + 1 >= file->numFiles)
				extendBufFile(file);
			file->curFile++;
			file->curOffset = 0L;
		}

		/*
		 * Enforce per-file size limit only for temp files, else just try to
		 * write as much as asked...
		 */
		bytestowrite = file->nbytes - wpos;
<<<<<<< HEAD
		if (file->isSegmented)
		{
			off_t		availbytes = MAX_PHYSICAL_FILESIZE - file->curOffset;
=======
		availbytes = MAX_PHYSICAL_FILESIZE - file->curOffset;
>>>>>>> efb5ff75

		if ((off_t) bytestowrite > availbytes)
			bytestowrite = (int) availbytes;

		/*
		 * May need to reposition physical file.
		 */
		thisfile = file->files[file->curFile];
		if (file->curOffset != file->offsets[file->curFile])
		{
			if (FileSeek(thisfile, file->curOffset, SEEK_SET) != file->curOffset)
				return;			/* seek failed, give up */
			file->offsets[file->curFile] = file->curOffset;
		}
		bytestowrite = FileWrite(thisfile,
								 file->buffer + wpos,
								 bytestowrite,
								 WAIT_EVENT_BUFFILE_WRITE);
		if (bytestowrite <= 0)
			return;				/* failed to write */
		file->offsets[file->curFile] += bytestowrite;
		file->curOffset += bytestowrite;
		wpos += bytestowrite;

		pgBufferUsage.temp_blks_written++;
	}
	file->dirty = false;

	/*
	 * At this point, curOffset has been advanced to the end of the buffer,
	 * ie, its original value + nbytes.  We need to make it point to the
	 * logical file position, ie, original value + pos, in case that is less
	 * (as could happen due to a small backwards seek in a dirty buffer!)
	 */
	file->curOffset -= (file->nbytes - file->pos);
	if (file->curOffset < 0)	/* handle possible segment crossing */
	{
		file->curFile--;
		Assert(file->curFile >= 0);
		file->curOffset += MAX_PHYSICAL_FILESIZE;
	}

	/*
	 * Now we can set the buffer empty without changing the logical position
	 */
	file->pos = 0;
	file->nbytes = 0;
}

/*
 * BufFileRead
 *
 * Like fread() except we assume 1-byte element size.
 */
size_t
BufFileRead(BufFile *file, void *ptr, size_t size)
{
	size_t		nread = 0;
	size_t		nthistime;

	if (file->dirty)
	{
		if (BufFileFlush(file) != 0)
			return 0;			/* could not flush... */
		Assert(!file->dirty);
	}

	while (size > 0)
	{
		if (file->pos >= file->nbytes)
		{
			/* Try to load more data into buffer. */
			file->curOffset += file->pos;
			file->pos = 0;
			file->nbytes = 0;
			BufFileLoadBuffer(file);
			if (file->nbytes <= 0)
				break;			/* no more data available */
		}

		nthistime = file->nbytes - file->pos;
		if (nthistime > size)
			nthistime = size;
		Assert(nthistime > 0);

		memcpy(ptr, file->buffer + file->pos, nthistime);

		file->pos += nthistime;
		ptr = (void *) ((char *) ptr + nthistime);
		size -= nthistime;
		nread += nthistime;
	}

	return nread;
}

/*
 * BufFileWrite
 *
 * Like fwrite() except we assume 1-byte element size.
 */
size_t
BufFileWrite(BufFile *file, void *ptr, size_t size)
{
	size_t		nwritten = 0;
	size_t		nthistime;

	Assert(!file->readOnly);

	while (size > 0)
	{
		if (file->pos >= BLCKSZ)
		{
			/* Buffer full, dump it out */
			if (file->dirty)
			{
				BufFileDumpBuffer(file);
				if (file->dirty)
					break;		/* I/O error */
			}
			else
			{
				/* Hmm, went directly from reading to writing? */
				file->curOffset += file->pos;
				file->pos = 0;
				file->nbytes = 0;
			}
		}

		nthistime = BLCKSZ - file->pos;
		if (nthistime > size)
			nthistime = size;
		Assert(nthistime > 0);

		memcpy(file->buffer + file->pos, ptr, nthistime);

		file->dirty = true;
		file->pos += nthistime;
		if (file->nbytes < file->pos)
			file->nbytes = file->pos;
		ptr = (void *) ((char *) ptr + nthistime);
		size -= nthistime;
		nwritten += nthistime;
	}

	return nwritten;
}

/*
 * BufFileFlush
 *
 * Like fflush()
 */
static int
BufFileFlush(BufFile *file)
{
	if (file->dirty)
	{
		BufFileDumpBuffer(file);
		if (file->dirty)
			return EOF;
	}

	return 0;
}

/*
 * BufFileSeek
 *
 * Like fseek(), except that target position needs two values in order to
 * work when logical filesize exceeds maximum value representable by long.
 * We do not support relative seeks across more than LONG_MAX, however.
 *
 * Result is 0 if OK, EOF if not.  Logical position is not moved if an
 * impossible seek is attempted.
 */
int
BufFileSeek(BufFile *file, int fileno, off_t offset, int whence)
{
	int			newFile;
	off_t		newOffset;

	switch (whence)
	{
		case SEEK_SET:
			if (fileno < 0)
				return EOF;
			newFile = fileno;
			newOffset = offset;
			break;
		case SEEK_CUR:

			/*
			 * Relative seek considers only the signed offset, ignoring
			 * fileno. Note that large offsets (> 1 gig) risk overflow in this
			 * add, unless we have 64-bit off_t.
			 */
			newFile = file->curFile;
			newOffset = (file->curOffset + file->pos) + offset;
			break;
#ifdef NOT_USED
		case SEEK_END:
			/* could be implemented, not needed currently */
			break;
#endif
		default:
			elog(ERROR, "invalid whence: %d", whence);
			return EOF;
	}
	while (newOffset < 0)
	{
		if (--newFile < 0)
			return EOF;
		newOffset += MAX_PHYSICAL_FILESIZE;
	}
	if (newFile == file->curFile &&
		newOffset >= file->curOffset &&
		newOffset <= file->curOffset + file->nbytes)
	{
		/*
		 * Seek is to a point within existing buffer; we can just adjust
		 * pos-within-buffer, without flushing buffer.  Note this is OK
		 * whether reading or writing, but buffer remains dirty if we were
		 * writing.
		 */
		file->pos = (int) (newOffset - file->curOffset);
		return 0;
	}
	/* Otherwise, must reposition buffer, so flush any dirty data */
	if (BufFileFlush(file) != 0)
		return EOF;

	/*
	 * At this point and no sooner, check for seek past last segment. The
	 * above flush could have created a new segment, so checking sooner would
	 * not work (at least not with this code).
	 */
<<<<<<< HEAD
	if (file->isSegmented)
=======

	/* convert seek to "start of next seg" to "end of last seg" */
	if (newFile == file->numFiles && newOffset == 0)
>>>>>>> efb5ff75
	{
		newFile--;
		newOffset = MAX_PHYSICAL_FILESIZE;
	}
	while (newOffset > MAX_PHYSICAL_FILESIZE)
	{
		if (++newFile >= file->numFiles)
			return EOF;
		newOffset -= MAX_PHYSICAL_FILESIZE;
	}
	if (newFile >= file->numFiles)
		return EOF;
	/* Seek is OK! */
	file->curFile = newFile;
	file->curOffset = newOffset;
	file->pos = 0;
	file->nbytes = 0;
	return 0;
}

void
BufFileTell(BufFile *file, int *fileno, off_t *offset)
{
	*fileno = file->curFile;
	*offset = file->curOffset + file->pos;
}

/*
 * BufFileSeekBlock --- block-oriented seek
 *
 * Performs absolute seek to the start of the n'th BLCKSZ-sized block of
 * the file.  Note that users of this interface will fail if their files
 * exceed BLCKSZ * LONG_MAX bytes, but that is quite a lot; we don't work
 * with tables bigger than that, either...
 *
 * Result is 0 if OK, EOF if not.  Logical position is not moved if an
 * impossible seek is attempted.
 */
int
BufFileSeekBlock(BufFile *file, long blknum)
{
	return BufFileSeek(file,
					   (int) (blknum / BUFFILE_SEG_SIZE),
					   (off_t) (blknum % BUFFILE_SEG_SIZE) * BLCKSZ,
					   SEEK_SET);
}

#ifdef NOT_USED
/*
 * BufFileTellBlock --- block-oriented tell
 *
 * Any fractional part of a block in the current seek position is ignored.
 */
long
BufFileTellBlock(BufFile *file)
{
	long		blknum;

	blknum = (file->curOffset + file->pos) / BLCKSZ;
	blknum += file->curFile * BUFFILE_SEG_SIZE;
	return blknum;
}

#endif<|MERGE_RESOLUTION|>--- conflicted
+++ resolved
@@ -106,10 +106,6 @@
 	 * avoid making redundant FileSeek calls.
 	 */
 
-<<<<<<< HEAD
-	bool		isSegmented;	/* can only add files if this is TRUE */
-=======
->>>>>>> efb5ff75
 	bool		isInterXact;	/* keep open over transactions? */
 	bool		dirty;			/* does buffer need to be written? */
 	bool		readOnly;		/* has the file been set to read only? */
@@ -154,11 +150,7 @@
 
 /*
  * Create a BufFile given the first underlying physical file.
-<<<<<<< HEAD
- * NOTE: caller must set isSegmented and isInterXact if appropriate.
-=======
  * NOTE: caller must set isInterXact if appropriate.
->>>>>>> efb5ff75
  */
 static BufFile *
 makeBufFile(File firstfile)
@@ -170,10 +162,6 @@
 	file->files[0] = firstfile;
 	file->offsets = (off_t *) palloc(sizeof(off_t));
 	file->offsets[0] = 0L;
-<<<<<<< HEAD
-	file->isSegmented = false;
-=======
->>>>>>> efb5ff75
 	file->isInterXact = false;
 	file->dirty = false;
 	file->readOnly = false;
@@ -205,16 +193,12 @@
 	oldowner = CurrentResourceOwner;
 	CurrentResourceOwner = file->resowner;
 
-<<<<<<< HEAD
 	if (file->set_desc.creator_pid == InvalidPid)
 		pfile = OpenTemporaryFile(file->isInterXact);
 	else
 		pfile = MakeSharedSegment(file->tablespace, &file->set_desc,
 								  file->name, file->numFiles);
 
-=======
-	pfile = OpenTemporaryFile(file->isInterXact);
->>>>>>> efb5ff75
 	Assert(pfile >= 0);
 
 	CurrentResourceOwner = oldowner;
@@ -250,10 +234,6 @@
 	Assert(pfile >= 0);
 
 	file = makeBufFile(pfile);
-<<<<<<< HEAD
-	file->isSegmented = true;
-=======
->>>>>>> efb5ff75
 	file->isInterXact = interXact;
 
 	return file;
@@ -536,7 +516,6 @@
 									   &set->descriptor, name, 0);
 	file->offsets = (off_t *) palloc(sizeof(off_t));
 	file->offsets[0] = 0L;
-	file->isSegmented = true;
 	file->isInterXact = false;
 	file->dirty = false;
 	file->resowner = CurrentResourceOwner;
@@ -607,7 +586,6 @@
 	file->numFiles = nfiles;
 	file->files = files;
 	file->offsets = (off_t *) palloc0(sizeof(off_t) * nfiles);
-	file->isSegmented = true;
 	file->isInterXact = false;
 	file->dirty = false;
 	file->resowner = CurrentResourceOwner; /* Unused, can't extend */
@@ -781,11 +759,7 @@
 		/*
 		 * Advance to next component file if necessary and possible.
 		 */
-<<<<<<< HEAD
-		if (file->curOffset >= MAX_PHYSICAL_FILESIZE && file->isSegmented)
-=======
 		if (file->curOffset >= MAX_PHYSICAL_FILESIZE)
->>>>>>> efb5ff75
 		{
 			while (file->curFile + 1 >= file->numFiles)
 				extendBufFile(file);
@@ -798,13 +772,7 @@
 		 * write as much as asked...
 		 */
 		bytestowrite = file->nbytes - wpos;
-<<<<<<< HEAD
-		if (file->isSegmented)
-		{
-			off_t		availbytes = MAX_PHYSICAL_FILESIZE - file->curOffset;
-=======
 		availbytes = MAX_PHYSICAL_FILESIZE - file->curOffset;
->>>>>>> efb5ff75
 
 		if ((off_t) bytestowrite > availbytes)
 			bytestowrite = (int) availbytes;
@@ -1042,13 +1010,9 @@
 	 * above flush could have created a new segment, so checking sooner would
 	 * not work (at least not with this code).
 	 */
-<<<<<<< HEAD
-	if (file->isSegmented)
-=======
 
 	/* convert seek to "start of next seg" to "end of last seg" */
 	if (newFile == file->numFiles && newOffset == 0)
->>>>>>> efb5ff75
 	{
 		newFile--;
 		newOffset = MAX_PHYSICAL_FILESIZE;
