--- conflicted
+++ resolved
@@ -1572,17 +1572,11 @@
 			{
 				/* Reattach and fast-forward to the probing phase. */
 				BarrierAttach(&node->hj_HashTable->shared->barrier);
-<<<<<<< HEAD
-				BarrierWaitSet(&node->hj_HashTable->shared->barrier,
-							   PHJ_PHASE_PROBING,
-							   WAIT_EVENT_HASHJOIN_REWINDING);
-				node->hj_HashTable->attached_at_phase = PHJ_PHASE_PROBING;
-=======
 				while (BarrierPhase(&node->hj_HashTable->shared->barrier)
 					   < PHJ_PHASE_PROBING)
 					BarrierWait(&node->hj_HashTable->shared->barrier,
 								WAIT_EVENT_HASHJOIN_REWINDING);
->>>>>>> eef94fac
+				node->hj_HashTable->attached_at_phase = PHJ_PHASE_CREATING;
 			}
 
 			/*
