/*-------------------------------------------------------------------------
 *
 * execParallel.c
 *	  Support routines for parallel execution.
 *
 * Portions Copyright (c) 1996-2017, PostgreSQL Global Development Group
 * Portions Copyright (c) 1994, Regents of the University of California
 *
 * This file contains routines that are intended to support setting up,
 * using, and tearing down a ParallelContext from within the PostgreSQL
 * executor.  The ParallelContext machinery will handle starting the
 * workers and ensuring that their state generally matches that of the
 * leader; see src/backend/access/transam/README.parallel for details.
 * However, we must save and restore relevant executor state, such as
 * any ParamListInfo associated with the query, buffer usage info, and
 * the actual plan to be passed down to the worker.
 *
 * IDENTIFICATION
 *	  src/backend/executor/execParallel.c
 *
 *-------------------------------------------------------------------------
 */

#include "postgres.h"

#include "executor/execParallel.h"
#include "executor/executor.h"
#include "executor/nodeBitmapHeapscan.h"
#include "executor/nodeCustom.h"
#include "executor/nodeForeignscan.h"
#include "executor/nodeHashjoin.h"
#include "executor/nodeSeqscan.h"
#include "executor/nodeIndexscan.h"
#include "executor/nodeIndexonlyscan.h"
#include "executor/tqueue.h"
#include "nodes/nodeFuncs.h"
#include "optimizer/planmain.h"
#include "optimizer/planner.h"
#include "storage/spin.h"
#include "tcop/tcopprot.h"
#include "utils/dsa.h"
#include "utils/memutils.h"
#include "utils/snapmgr.h"
#include "pgstat.h"

/*
 * Magic numbers for parallel executor communication.  We use constants
 * greater than any 32-bit integer here so that values < 2^32 can be used
 * by individual parallel nodes to store their own state.
 */
#define PARALLEL_KEY_PLANNEDSTMT		UINT64CONST(0xE000000000000001)
#define PARALLEL_KEY_PARAMS				UINT64CONST(0xE000000000000002)
#define PARALLEL_KEY_BUFFER_USAGE		UINT64CONST(0xE000000000000003)
#define PARALLEL_KEY_TUPLE_QUEUE		UINT64CONST(0xE000000000000004)
#define PARALLEL_KEY_INSTRUMENTATION	UINT64CONST(0xE000000000000005)
#define PARALLEL_KEY_DSA				UINT64CONST(0xE000000000000006)
#define PARALLEL_KEY_QUERY_TEXT		UINT64CONST(0xE000000000000007)

#define PARALLEL_TUPLE_QUEUE_SIZE		65536

/*
 * DSM structure for accumulating per-PlanState instrumentation.
 *
 * instrument_options: Same meaning here as in instrument.c.
 *
 * instrument_offset: Offset, relative to the start of this structure,
 * of the first Instrumentation object.  This will depend on the length of
 * the plan_node_id array.
 *
 * num_workers: Number of workers.
 *
 * num_plan_nodes: Number of plan nodes.
 *
 * plan_node_id: Array of plan nodes for which we are gathering instrumentation
 * from parallel workers.  The length of this array is given by num_plan_nodes.
 */
struct SharedExecutorInstrumentation
{
	int			instrument_options;
	int			instrument_offset;
	int			num_workers;
	int			num_plan_nodes;
	int			plan_node_id[FLEXIBLE_ARRAY_MEMBER];
	/* array of num_plan_nodes * num_workers Instrumentation objects follows */
};
#define GetInstrumentationArray(sei) \
	(AssertVariableIsOfTypeMacro(sei, SharedExecutorInstrumentation *), \
	 (Instrumentation *) (((char *) sei) + sei->instrument_offset))

/* Context object for ExecParallelEstimate. */
typedef struct ExecParallelEstimateContext
{
	ParallelContext *pcxt;
	int			nnodes;
} ExecParallelEstimateContext;

/* Context object for ExecParallelInitializeDSM. */
typedef struct ExecParallelInitializeDSMContext
{
	ParallelContext *pcxt;
	SharedExecutorInstrumentation *instrumentation;
	int			nnodes;
} ExecParallelInitializeDSMContext;

/* Helper functions that run in the parallel leader. */
static char *ExecSerializePlan(Plan *plan, EState *estate);
static bool ExecParallelEstimate(PlanState *node,
					 ExecParallelEstimateContext *e);
static bool ExecParallelInitializeDSM(PlanState *node,
						  ExecParallelInitializeDSMContext *d);
static shm_mq_handle **ExecParallelSetupTupleQueues(ParallelContext *pcxt,
							 bool reinitialize);
static bool ExecParallelRetrieveInstrumentation(PlanState *planstate,
							 SharedExecutorInstrumentation *instrumentation);

/* Helper functions that run in the parallel worker. */
static void ParallelQueryMain(dsm_segment *seg, shm_toc *toc);
static DestReceiver *ExecParallelGetReceiver(dsm_segment *seg, shm_toc *toc);

/*
 * Create a serialized representation of the plan to be sent to each worker.
 */
static char *
ExecSerializePlan(Plan *plan, EState *estate)
{
	PlannedStmt *pstmt;
	ListCell   *tlist;

	/* We can't scribble on the original plan, so make a copy. */
	plan = copyObject(plan);

	/*
	 * The worker will start its own copy of the executor, and that copy will
	 * insert a junk filter if the toplevel node has any resjunk entries. We
	 * don't want that to happen, because while resjunk columns shouldn't be
	 * sent back to the user, here the tuples are coming back to another
	 * backend which may very well need them.  So mutate the target list
	 * accordingly.  This is sort of a hack; there might be better ways to do
	 * this...
	 */
	foreach(tlist, plan->targetlist)
	{
		TargetEntry *tle = (TargetEntry *) lfirst(tlist);

		tle->resjunk = false;
	}

	/*
	 * Create a dummy PlannedStmt.  Most of the fields don't need to be valid
	 * for our purposes, but the worker will need at least a minimal
	 * PlannedStmt to start the executor.
	 */
	pstmt = makeNode(PlannedStmt);
	pstmt->commandType = CMD_SELECT;
	pstmt->queryId = 0;
	pstmt->hasReturning = false;
	pstmt->hasModifyingCTE = false;
	pstmt->canSetTag = true;
	pstmt->transientPlan = false;
	pstmt->dependsOnRole = false;
	pstmt->parallelModeNeeded = false;
	pstmt->planTree = plan;
	pstmt->rtable = estate->es_range_table;
	pstmt->resultRelations = NIL;
	pstmt->subplans = estate->es_plannedstmt->subplans;
	pstmt->rewindPlanIDs = NULL;
	pstmt->rowMarks = NIL;
	pstmt->relationOids = NIL;
	pstmt->invalItems = NIL;	/* workers can't replan anyway... */
	pstmt->nParamExec = estate->es_plannedstmt->nParamExec;
	pstmt->utilityStmt = NULL;
	pstmt->stmt_location = -1;
	pstmt->stmt_len = -1;

	/* Return serialized copy of our dummy PlannedStmt. */
	return nodeToString(pstmt);
}

/*
 * Ordinary plan nodes won't do anything here, but parallel-aware plan nodes
 * may need some state which is shared across all parallel workers.  Before
 * we size the DSM, give them a chance to call shm_toc_estimate_chunk or
 * shm_toc_estimate_keys on &pcxt->estimator.
 *
 * While we're at it, count the number of PlanState nodes in the tree, so
 * we know how many SharedPlanStateInstrumentation structures we need.
 */
static bool
ExecParallelEstimate(PlanState *planstate, ExecParallelEstimateContext *e)
{
	if (planstate == NULL)
		return false;

	/* Count this node. */
	e->nnodes++;

	/* Call estimators for parallel-aware nodes. */
	if (planstate->plan->parallel_aware)
	{
		switch (nodeTag(planstate))
		{
			case T_SeqScanState:
				ExecSeqScanEstimate((SeqScanState *) planstate,
									e->pcxt);
				break;
			case T_IndexScanState:
				ExecIndexScanEstimate((IndexScanState *) planstate,
									  e->pcxt);
				break;
			case T_IndexOnlyScanState:
				ExecIndexOnlyScanEstimate((IndexOnlyScanState *) planstate,
										  e->pcxt);
				break;
			case T_ForeignScanState:
				ExecForeignScanEstimate((ForeignScanState *) planstate,
										e->pcxt);
				break;
			case T_CustomScanState:
				ExecCustomScanEstimate((CustomScanState *) planstate,
									   e->pcxt);
				break;
<<<<<<< HEAD
			case T_HashJoinState:
				ExecHashJoinEstimate((HashJoinState *) planstate,
									 e->pcxt);
=======
			case T_BitmapHeapScanState:
				ExecBitmapHeapEstimate((BitmapHeapScanState *) planstate,
									   e->pcxt);
>>>>>>> 92e84b04
				break;
			default:
				break;
		}
	}

	return planstate_tree_walker(planstate, ExecParallelEstimate, e);
}

/*
 * Initialize the dynamic shared memory segment that will be used to control
 * parallel execution.
 */
static bool
ExecParallelInitializeDSM(PlanState *planstate,
						  ExecParallelInitializeDSMContext *d)
{
	if (planstate == NULL)
		return false;

	/* If instrumentation is enabled, initialize slot for this node. */
	if (d->instrumentation != NULL)
		d->instrumentation->plan_node_id[d->nnodes] =
			planstate->plan->plan_node_id;

	/* Count this node. */
	d->nnodes++;

	/*
	 * Call initializers for parallel-aware plan nodes.
	 *
	 * Ordinary plan nodes won't do anything here, but parallel-aware plan
	 * nodes may need to initialize shared state in the DSM before parallel
	 * workers are available.  They can allocate the space they previously
	 * estimated using shm_toc_allocate, and add the keys they previously
	 * estimated using shm_toc_insert, in each case targeting pcxt->toc.
	 */
	if (planstate->plan->parallel_aware)
	{
		switch (nodeTag(planstate))
		{
			case T_SeqScanState:
				ExecSeqScanInitializeDSM((SeqScanState *) planstate,
										 d->pcxt);
				break;
			case T_IndexScanState:
				ExecIndexScanInitializeDSM((IndexScanState *) planstate,
										   d->pcxt);
				break;
			case T_IndexOnlyScanState:
				ExecIndexOnlyScanInitializeDSM((IndexOnlyScanState *) planstate,
											   d->pcxt);
				break;
			case T_ForeignScanState:
				ExecForeignScanInitializeDSM((ForeignScanState *) planstate,
											 d->pcxt);
				break;
			case T_CustomScanState:
				ExecCustomScanInitializeDSM((CustomScanState *) planstate,
											d->pcxt);
				break;
<<<<<<< HEAD
			case T_HashJoinState:
				ExecHashJoinInitializeDSM((HashJoinState *) planstate,
										  d->pcxt);
=======
			case T_BitmapHeapScanState:
				ExecBitmapHeapInitializeDSM((BitmapHeapScanState *) planstate,
											d->pcxt);
				break;

>>>>>>> 92e84b04
			default:
				break;
		}
	}

	return planstate_tree_walker(planstate, ExecParallelInitializeDSM, d);
}

/*
 * It sets up the response queues for backend workers to return tuples
 * to the main backend and start the workers.
 */
static shm_mq_handle **
ExecParallelSetupTupleQueues(ParallelContext *pcxt, bool reinitialize)
{
	shm_mq_handle **responseq;
	char	   *tqueuespace;
	int			i;

	/* Skip this if no workers. */
	if (pcxt->nworkers == 0)
		return NULL;

	/* Allocate memory for shared memory queue handles. */
	responseq = (shm_mq_handle **)
		palloc(pcxt->nworkers * sizeof(shm_mq_handle *));

	/*
	 * If not reinitializing, allocate space from the DSM for the queues;
	 * otherwise, find the already allocated space.
	 */
	if (!reinitialize)
		tqueuespace =
			shm_toc_allocate(pcxt->toc,
							 mul_size(PARALLEL_TUPLE_QUEUE_SIZE,
									  pcxt->nworkers));
	else
		tqueuespace = shm_toc_lookup(pcxt->toc, PARALLEL_KEY_TUPLE_QUEUE);

	/* Create the queues, and become the receiver for each. */
	for (i = 0; i < pcxt->nworkers; ++i)
	{
		shm_mq	   *mq;

		mq = shm_mq_create(tqueuespace +
						   ((Size) i) * PARALLEL_TUPLE_QUEUE_SIZE,
						   (Size) PARALLEL_TUPLE_QUEUE_SIZE);

		shm_mq_set_receiver(mq, MyProc);
		responseq[i] = shm_mq_attach(mq, pcxt->seg, NULL);
	}

	/* Add array of queues to shm_toc, so others can find it. */
	if (!reinitialize)
		shm_toc_insert(pcxt->toc, PARALLEL_KEY_TUPLE_QUEUE, tqueuespace);

	/* Return array of handles. */
	return responseq;
}

/*
 * Re-initialize the parallel executor info such that it can be reused by
 * workers.
 */
void
ExecParallelReinitialize(ParallelExecutorInfo *pei)
{
	ReinitializeParallelDSM(pei->pcxt);
	pei->tqueue = ExecParallelSetupTupleQueues(pei->pcxt, true);
	pei->finished = false;
}

/*
 * Sets up the required infrastructure for backend workers to perform
 * execution and return results to the main backend.
 */
ParallelExecutorInfo *
ExecInitParallelPlan(PlanState *planstate, EState *estate, int nworkers)
{
	ParallelExecutorInfo *pei;
	ParallelContext *pcxt;
	ExecParallelEstimateContext e;
	ExecParallelInitializeDSMContext d;
	char	   *pstmt_data;
	char	   *pstmt_space;
	char	   *param_space;
	BufferUsage *bufusage_space;
	SharedExecutorInstrumentation *instrumentation = NULL;
	int			pstmt_len;
	int			param_len;
	int			instrumentation_len = 0;
	int			instrument_offset = 0;
	Size		dsa_minsize = dsa_minimum_size();
	char	   *query_string;
	int			query_len;

	/* Allocate object for return value. */
	pei = palloc0(sizeof(ParallelExecutorInfo));
	pei->finished = false;
	pei->planstate = planstate;

	/* Fix up and serialize plan to be sent to workers. */
	pstmt_data = ExecSerializePlan(planstate->plan, estate);

	/* Create a parallel context. */
	pcxt = CreateParallelContext(ParallelQueryMain, nworkers);
	pei->pcxt = pcxt;

	/*
	 * Before telling the parallel context to create a dynamic shared memory
	 * segment, we need to figure out how big it should be.  Estimate space
	 * for the various things we need to store.
	 */

	/* Estimate space for query text. */
	query_len = strlen(estate->es_sourceText);
	shm_toc_estimate_chunk(&pcxt->estimator, query_len);
	shm_toc_estimate_keys(&pcxt->estimator, 1);

	/* Estimate space for serialized PlannedStmt. */
	pstmt_len = strlen(pstmt_data) + 1;
	shm_toc_estimate_chunk(&pcxt->estimator, pstmt_len);
	shm_toc_estimate_keys(&pcxt->estimator, 1);

	/* Estimate space for serialized ParamListInfo. */
	param_len = EstimateParamListSpace(estate->es_param_list_info);
	shm_toc_estimate_chunk(&pcxt->estimator, param_len);
	shm_toc_estimate_keys(&pcxt->estimator, 1);

	/*
	 * Estimate space for BufferUsage.
	 *
	 * If EXPLAIN is not in use and there are no extensions loaded that care,
	 * we could skip this.  But we have no way of knowing whether anyone's
	 * looking at pgBufferUsage, so do it unconditionally.
	 */
	shm_toc_estimate_chunk(&pcxt->estimator,
						   mul_size(sizeof(BufferUsage), pcxt->nworkers));
	shm_toc_estimate_keys(&pcxt->estimator, 1);

	/* Estimate space for tuple queues. */
	shm_toc_estimate_chunk(&pcxt->estimator,
						mul_size(PARALLEL_TUPLE_QUEUE_SIZE, pcxt->nworkers));
	shm_toc_estimate_keys(&pcxt->estimator, 1);

	/*
	 * Give parallel-aware nodes a chance to add to the estimates, and get a
	 * count of how many PlanState nodes there are.
	 */
	e.pcxt = pcxt;
	e.nnodes = 0;
	ExecParallelEstimate(planstate, &e);

	/* Estimate space for instrumentation, if required. */
	if (estate->es_instrument)
	{
		instrumentation_len =
			offsetof(SharedExecutorInstrumentation, plan_node_id) +
			sizeof(int) * e.nnodes;
		instrumentation_len = MAXALIGN(instrumentation_len);
		instrument_offset = instrumentation_len;
		instrumentation_len +=
			mul_size(sizeof(Instrumentation),
					 mul_size(e.nnodes, nworkers));
		shm_toc_estimate_chunk(&pcxt->estimator, instrumentation_len);
		shm_toc_estimate_keys(&pcxt->estimator, 1);
	}

	/* Estimate space for DSA area. */
	shm_toc_estimate_chunk(&pcxt->estimator, dsa_minsize);
	shm_toc_estimate_keys(&pcxt->estimator, 1);

	/* Everyone's had a chance to ask for space, so now create the DSM. */
	InitializeParallelDSM(pcxt);

	/*
	 * OK, now we have a dynamic shared memory segment, and it should be big
	 * enough to store all of the data we estimated we would want to put into
	 * it, plus whatever general stuff (not specifically executor-related) the
	 * ParallelContext itself needs to store there.  None of the space we
	 * asked for has been allocated or initialized yet, though, so do that.
	 */

	/* Store query string */
	query_string = shm_toc_allocate(pcxt->toc, query_len);
	memcpy(query_string, estate->es_sourceText, query_len);
	shm_toc_insert(pcxt->toc, PARALLEL_KEY_QUERY_TEXT, query_string);

	/* Store serialized PlannedStmt. */
	pstmt_space = shm_toc_allocate(pcxt->toc, pstmt_len);
	memcpy(pstmt_space, pstmt_data, pstmt_len);
	shm_toc_insert(pcxt->toc, PARALLEL_KEY_PLANNEDSTMT, pstmt_space);

	/* Store serialized ParamListInfo. */
	param_space = shm_toc_allocate(pcxt->toc, param_len);
	shm_toc_insert(pcxt->toc, PARALLEL_KEY_PARAMS, param_space);
	SerializeParamList(estate->es_param_list_info, &param_space);

	/* Allocate space for each worker's BufferUsage; no need to initialize. */
	bufusage_space = shm_toc_allocate(pcxt->toc,
							  mul_size(sizeof(BufferUsage), pcxt->nworkers));
	shm_toc_insert(pcxt->toc, PARALLEL_KEY_BUFFER_USAGE, bufusage_space);
	pei->buffer_usage = bufusage_space;

	/* Set up tuple queues. */
	pei->tqueue = ExecParallelSetupTupleQueues(pcxt, false);

	/*
	 * If instrumentation options were supplied, allocate space for the data.
	 * It only gets partially initialized here; the rest happens during
	 * ExecParallelInitializeDSM.
	 */
	if (estate->es_instrument)
	{
		Instrumentation *instrument;
		int			i;

		instrumentation = shm_toc_allocate(pcxt->toc, instrumentation_len);
		instrumentation->instrument_options = estate->es_instrument;
		instrumentation->instrument_offset = instrument_offset;
		instrumentation->num_workers = nworkers;
		instrumentation->num_plan_nodes = e.nnodes;
		instrument = GetInstrumentationArray(instrumentation);
		for (i = 0; i < nworkers * e.nnodes; ++i)
			InstrInit(&instrument[i], estate->es_instrument);
		shm_toc_insert(pcxt->toc, PARALLEL_KEY_INSTRUMENTATION,
					   instrumentation);
		pei->instrumentation = instrumentation;
	}

	/*
	 * Create a DSA area that can be used by the leader and all workers.
	 * (However, if we failed to create a DSM and are using private memory
	 * instead, then skip this.)
	 */
	if (pcxt->seg != NULL)
	{
		char	   *area_space;

		area_space = shm_toc_allocate(pcxt->toc, dsa_minsize);
		shm_toc_insert(pcxt->toc, PARALLEL_KEY_DSA, area_space);
		pei->area = dsa_create_in_place(area_space, dsa_minsize,
										LWTRANCHE_PARALLEL_QUERY_DSA,
										pcxt->seg);
	}

	/*
	 * Make the area available to executor nodes running in the leader.  See
	 * also ParallelQueryMain which makes it available to workers.
	 */
	estate->es_query_dsa = pei->area;

	/*
	 * Give parallel-aware nodes a chance to initialize their shared data.
	 * This also initializes the elements of instrumentation->ps_instrument,
	 * if it exists.
	 */
	d.pcxt = pcxt;
	d.instrumentation = instrumentation;
	d.nnodes = 0;
	ExecParallelInitializeDSM(planstate, &d);

	/*
	 * Make sure that the world hasn't shifted under our feat.  This could
	 * probably just be an Assert(), but let's be conservative for now.
	 */
	if (e.nnodes != d.nnodes)
		elog(ERROR, "inconsistent count of PlanState nodes");

	/* OK, we're ready to rock and roll. */
	return pei;
}

/*
 * Copy instrumentation information about this node and its descendants from
 * dynamic shared memory.
 */
static bool
ExecParallelRetrieveInstrumentation(PlanState *planstate,
							  SharedExecutorInstrumentation *instrumentation)
{
	Instrumentation *instrument;
	int			i;
	int			n;
	int			ibytes;
	int			plan_node_id = planstate->plan->plan_node_id;
	MemoryContext oldcontext;

	/* Find the instrumentation for this node. */
	for (i = 0; i < instrumentation->num_plan_nodes; ++i)
		if (instrumentation->plan_node_id[i] == plan_node_id)
			break;
	if (i >= instrumentation->num_plan_nodes)
		elog(ERROR, "plan node %d not found", plan_node_id);

	/* Accumulate the statistics from all workers. */
	instrument = GetInstrumentationArray(instrumentation);
	instrument += i * instrumentation->num_workers;
	for (n = 0; n < instrumentation->num_workers; ++n)
		InstrAggNode(planstate->instrument, &instrument[n]);

	/*
	 * Also store the per-worker detail.
	 *
	 * Worker instrumentation should be allocated in the same context as
	 * the regular instrumentation information, which is the per-query
	 * context. Switch into per-query memory context.
	 */
	oldcontext = MemoryContextSwitchTo(planstate->state->es_query_cxt);
	ibytes = mul_size(instrumentation->num_workers, sizeof(Instrumentation));
	planstate->worker_instrument =
		palloc(ibytes + offsetof(WorkerInstrumentation, instrument));
	MemoryContextSwitchTo(oldcontext);

	planstate->worker_instrument->num_workers = instrumentation->num_workers;
	memcpy(&planstate->worker_instrument->instrument, instrument, ibytes);

	return planstate_tree_walker(planstate, ExecParallelRetrieveInstrumentation,
								 instrumentation);
}

/*
 * Finish parallel execution.  We wait for parallel workers to finish, and
 * accumulate their buffer usage and instrumentation.
 */
void
ExecParallelFinish(ParallelExecutorInfo *pei)
{
	int			i;

	if (pei->finished)
		return;

	/* First, wait for the workers to finish. */
	WaitForParallelWorkersToFinish(pei->pcxt);

	/* Next, accumulate buffer usage. */
	for (i = 0; i < pei->pcxt->nworkers_launched; ++i)
		InstrAccumParallelQuery(&pei->buffer_usage[i]);

	/* Finally, accumulate instrumentation, if any. */
	if (pei->instrumentation)
		ExecParallelRetrieveInstrumentation(pei->planstate,
											pei->instrumentation);

	pei->finished = true;
}

/*
 * Clean up whatever ParallelExecutorInfo resources still exist after
 * ExecParallelFinish.  We separate these routines because someone might
 * want to examine the contents of the DSM after ExecParallelFinish and
 * before calling this routine.
 */
void
ExecParallelCleanup(ParallelExecutorInfo *pei)
{
	if (pei->area != NULL)
	{
		dsa_detach(pei->area);
		pei->area = NULL;
	}
	if (pei->pcxt != NULL)
	{
		DestroyParallelContext(pei->pcxt);
		pei->pcxt = NULL;
	}
	pfree(pei);
}

/*
 * Create a DestReceiver to write tuples we produce to the shm_mq designated
 * for that purpose.
 */
static DestReceiver *
ExecParallelGetReceiver(dsm_segment *seg, shm_toc *toc)
{
	char	   *mqspace;
	shm_mq	   *mq;

	mqspace = shm_toc_lookup(toc, PARALLEL_KEY_TUPLE_QUEUE);
	mqspace += ParallelWorkerNumber * PARALLEL_TUPLE_QUEUE_SIZE;
	mq = (shm_mq *) mqspace;
	shm_mq_set_sender(mq, MyProc);
	return CreateTupleQueueDestReceiver(shm_mq_attach(mq, seg, NULL));
}

/*
 * Create a QueryDesc for the PlannedStmt we are to execute, and return it.
 */
static QueryDesc *
ExecParallelGetQueryDesc(shm_toc *toc, DestReceiver *receiver,
						 int instrument_options)
{
	char	   *pstmtspace;
	char	   *paramspace;
	PlannedStmt *pstmt;
	ParamListInfo paramLI;
	char	   *queryString;

	/* Get the query string from shared memory */
	queryString = shm_toc_lookup(toc, PARALLEL_KEY_QUERY_TEXT);

	/* Reconstruct leader-supplied PlannedStmt. */
	pstmtspace = shm_toc_lookup(toc, PARALLEL_KEY_PLANNEDSTMT);
	pstmt = (PlannedStmt *) stringToNode(pstmtspace);

	/* Reconstruct ParamListInfo. */
	paramspace = shm_toc_lookup(toc, PARALLEL_KEY_PARAMS);
	paramLI = RestoreParamList(&paramspace);

	/*
	 * Create a QueryDesc for the query.
	 *
	 * It's not obvious how to obtain the query string from here; and even if
	 * we could copying it would take more cycles than not copying it. But
	 * it's a bit unsatisfying to just use a dummy string here, so consider
	 * revising this someday.
	 */
	return CreateQueryDesc(pstmt,
						   queryString,
						   GetActiveSnapshot(), InvalidSnapshot,
						   receiver, paramLI, instrument_options);
}

/*
 * Copy instrumentation information from this node and its descendants into
 * dynamic shared memory, so that the parallel leader can retrieve it.
 */
static bool
ExecParallelReportInstrumentation(PlanState *planstate,
							  SharedExecutorInstrumentation *instrumentation)
{
	int			i;
	int			plan_node_id = planstate->plan->plan_node_id;
	Instrumentation *instrument;

	InstrEndLoop(planstate->instrument);

	/*
	 * If we shuffled the plan_node_id values in ps_instrument into sorted
	 * order, we could use binary search here.  This might matter someday if
	 * we're pushing down sufficiently large plan trees.  For now, do it the
	 * slow, dumb way.
	 */
	for (i = 0; i < instrumentation->num_plan_nodes; ++i)
		if (instrumentation->plan_node_id[i] == plan_node_id)
			break;
	if (i >= instrumentation->num_plan_nodes)
		elog(ERROR, "plan node %d not found", plan_node_id);

	/*
	 * Add our statistics to the per-node, per-worker totals.  It's possible
	 * that this could happen more than once if we relaunched workers.
	 */
	instrument = GetInstrumentationArray(instrumentation);
	instrument += i * instrumentation->num_workers;
	Assert(IsParallelWorker());
	Assert(ParallelWorkerNumber < instrumentation->num_workers);
	InstrAggNode(&instrument[ParallelWorkerNumber], planstate->instrument);

	return planstate_tree_walker(planstate, ExecParallelReportInstrumentation,
								 instrumentation);
}

/*
 * Initialize the PlanState and its descendants with the information
 * retrieved from shared memory.  This has to be done once the PlanState
 * is allocated and initialized by executor; that is, after ExecutorStart().
 */
static bool
ExecParallelInitializeWorker(PlanState *planstate, ParallelWorkerContext *pwcxt)
{
	if (planstate == NULL)
		return false;

	/* Call initializers for parallel-aware plan nodes. */
	if (planstate->plan->parallel_aware)
	{
		switch (nodeTag(planstate))
		{
			case T_SeqScanState:
				ExecSeqScanInitializeWorker((SeqScanState *) planstate, pwcxt);
				break;
			case T_IndexScanState:
				ExecIndexScanInitializeWorker((IndexScanState *) planstate, pwcxt);
				break;
			case T_IndexOnlyScanState:
				ExecIndexOnlyScanInitializeWorker((IndexOnlyScanState *) planstate, pwcxt);
				break;
			case T_ForeignScanState:
				ExecForeignScanInitializeWorker((ForeignScanState *) planstate,
												pwcxt);
				break;
			case T_CustomScanState:
				ExecCustomScanInitializeWorker((CustomScanState *) planstate,
											   pwcxt);
				break;
<<<<<<< HEAD
			case T_HashJoinState:
				ExecHashJoinInitializeWorker((HashJoinState *) planstate,
											 pwcxt);
=======
			case T_BitmapHeapScanState:
				ExecBitmapHeapInitializeWorker(
									 (BitmapHeapScanState *) planstate, toc);
>>>>>>> 92e84b04
				break;
			default:
				break;
		}
	}

	return planstate_tree_walker(planstate, ExecParallelInitializeWorker, pwcxt);
}

/*
 * Main entrypoint for parallel query worker processes.
 *
 * We reach this function from ParallelWorkerMain, so the setup necessary to
 * create a sensible parallel environment has already been done;
 * ParallelWorkerMain worries about stuff like the transaction state, combo
 * CID mappings, and GUC values, so we don't need to deal with any of that
 * here.
 *
 * Our job is to deal with concerns specific to the executor.  The parallel
 * group leader will have stored a serialized PlannedStmt, and it's our job
 * to execute that plan and write the resulting tuples to the appropriate
 * tuple queue.  Various bits of supporting information that we need in order
 * to do this are also stored in the dsm_segment and can be accessed through
 * the shm_toc.
 */
static void
ParallelQueryMain(dsm_segment *seg, shm_toc *toc)
{
	BufferUsage *buffer_usage;
	DestReceiver *receiver;
	QueryDesc  *queryDesc;
	SharedExecutorInstrumentation *instrumentation;
	int			instrument_options = 0;
	void	   *area_space;
	dsa_area   *area;
	ParallelWorkerContext pwcxt;

	/* Set up DestReceiver, SharedExecutorInstrumentation, and QueryDesc. */
	receiver = ExecParallelGetReceiver(seg, toc);
	instrumentation = shm_toc_lookup(toc, PARALLEL_KEY_INSTRUMENTATION);
	if (instrumentation != NULL)
		instrument_options = instrumentation->instrument_options;
	queryDesc = ExecParallelGetQueryDesc(toc, receiver, instrument_options);

	/* Setting debug_query_string for individual workers */
	debug_query_string = queryDesc->sourceText;

	/* Report workers' query for monitoring purposes */
	pgstat_report_activity(STATE_RUNNING, debug_query_string);

	/* Prepare to track buffer usage during query execution. */
	InstrStartParallelQuery();

	/* Attach to the dynamic shared memory area. */
	area_space = shm_toc_lookup(toc, PARALLEL_KEY_DSA);
	area = dsa_attach_in_place(area_space, seg);

	/* Start up the executor */
	ExecutorStart(queryDesc, 0);

	/* Special executor initialization steps for parallel workers */
	queryDesc->planstate->state->es_query_dsa = area;
	pwcxt.toc = toc;
	pwcxt.seg = seg;
	ExecParallelInitializeWorker(queryDesc->planstate, &pwcxt);

	/* Run the plan */
	ExecutorRun(queryDesc, ForwardScanDirection, 0L);

	/* Shut down the executor */
	ExecutorFinish(queryDesc);

	/* Report buffer usage during parallel execution. */
	buffer_usage = shm_toc_lookup(toc, PARALLEL_KEY_BUFFER_USAGE);
	InstrEndParallelQuery(&buffer_usage[ParallelWorkerNumber]);

	/* Report instrumentation data if any instrumentation options are set. */
	if (instrumentation != NULL)
		ExecParallelReportInstrumentation(queryDesc->planstate,
										  instrumentation);

	/* Must do this after capturing instrumentation. */
	ExecutorEnd(queryDesc);

	/* Cleanup. */
	dsa_detach(area);
	FreeQueryDesc(queryDesc);
	(*receiver->rDestroy) (receiver);
}<|MERGE_RESOLUTION|>--- conflicted
+++ resolved
@@ -219,15 +219,13 @@
 				ExecCustomScanEstimate((CustomScanState *) planstate,
 									   e->pcxt);
 				break;
-<<<<<<< HEAD
+			case T_BitmapHeapScanState:
+				ExecBitmapHeapEstimate((BitmapHeapScanState *) planstate,
+									   e->pcxt);
+				break;
 			case T_HashJoinState:
 				ExecHashJoinEstimate((HashJoinState *) planstate,
 									 e->pcxt);
-=======
-			case T_BitmapHeapScanState:
-				ExecBitmapHeapEstimate((BitmapHeapScanState *) planstate,
-									   e->pcxt);
->>>>>>> 92e84b04
 				break;
 			default:
 				break;
@@ -289,17 +287,14 @@
 				ExecCustomScanInitializeDSM((CustomScanState *) planstate,
 											d->pcxt);
 				break;
-<<<<<<< HEAD
+			case T_BitmapHeapScanState:
+				ExecBitmapHeapInitializeDSM((BitmapHeapScanState *) planstate,
+											d->pcxt);
+				break;
 			case T_HashJoinState:
 				ExecHashJoinInitializeDSM((HashJoinState *) planstate,
 										  d->pcxt);
-=======
-			case T_BitmapHeapScanState:
-				ExecBitmapHeapInitializeDSM((BitmapHeapScanState *) planstate,
-											d->pcxt);
-				break;
-
->>>>>>> 92e84b04
+				break;
 			default:
 				break;
 		}
@@ -798,15 +793,13 @@
 				ExecCustomScanInitializeWorker((CustomScanState *) planstate,
 											   pwcxt);
 				break;
-<<<<<<< HEAD
+			case T_BitmapHeapScanState:
+				ExecBitmapHeapInitializeWorker(
+									 (BitmapHeapScanState *) planstate, pwcxt);
+				break;
 			case T_HashJoinState:
 				ExecHashJoinInitializeWorker((HashJoinState *) planstate,
 											 pwcxt);
-=======
-			case T_BitmapHeapScanState:
-				ExecBitmapHeapInitializeWorker(
-									 (BitmapHeapScanState *) planstate, toc);
->>>>>>> 92e84b04
 				break;
 			default:
 				break;
