--- conflicted
+++ resolved
@@ -148,35 +148,6 @@
 			hashtable->shared->at_least_one_worker)
 		{
 			/* Abandon ship due to rule 1.  There are workers running. */
-			TRACE_POSTGRESQL_HASH_LEADER_EARLY_EXIT();
-			return true;
-		}
-		else
-		{
-			/*
-			 * Continue processing due to rule 2.  There are no workers, and
-			 * any workers that show up later will abandon ship.
-			 */
-		}
-	}
-	else
-	{
-		/* Running in a worker process. */
-		if (hashtable->attached_at_phase < PHJ_PHASE_PROBING)
-		{
-			/*
-			 * Advertise that there are workers, so that the leader can
-			 * choose between rules 1 and 2.  It's OK that several workers can
-			 * write to this variable without immediately memory
-			 * synchronization, because the leader will only read it in a later
-			 * phase (see above).
-			 */
-			hashtable->shared->at_least_one_worker = true;
-		}
-		else if (!hashtable->shared->at_least_one_worker)
-		{
-			/* Abandon ship due to rule 3. */
-			TRACE_POSTGRESQL_HASH_WORKER_EARLY_EXIT();
 			return true;
 		}
 	}
@@ -994,15 +965,6 @@
 {
 	int			oldnbatch = hashtable->nbatch;
 	MemoryContext oldcxt;
-<<<<<<< HEAD
-=======
-	long		ninmemory;
-	long		nfreed;
-	HashMemoryChunk oldchunks;
-
-	/* TODO: support multi-batch joins with shared hash tables */
-	Assert(!HashJoinTableIsShared(hashtable));
->>>>>>> 33156181
 
 	/* safety check to avoid overflow */
 	if (oldnbatch > MAX_BATCHES_BEFORE_INCREASES_STOP)
@@ -1060,12 +1022,6 @@
 	long		nfreed;
 	dsa_pointer chunk_shared;
 	HashMemoryChunk chunk;
-#ifdef TRACE_POSTGRESQL_HASH_SHRINK_DONE
-	int tuples_processed = 0;
-	int chunks_processed = 0;
-#endif
-
-	TRACE_POSTGRESQL_HASH_SHRINK_START();
 
 	if (HashJoinTableIsShared(hashtable))
 	{
@@ -1117,25 +1073,11 @@
 			   sizeof(HashJoinBucketHead) * hashtable->nbuckets);
 	}
 
-<<<<<<< HEAD
  working:
 	/* Pop first chunk from the shrink queue. */
 	if (HashJoinTableIsShared(hashtable))
 		chunk = pop_chunk_queue(hashtable, &chunk_shared);
 	else
-=======
-	/*
-	 * We will scan through the chunks directly, so that we can reset the
-	 * buckets now and not have to keep track which tuples in the buckets have
-	 * already been processed. We will free the old chunks as we go.
-	 */
-	memset(hashtable->buckets, 0, sizeof(HashJoinBucketHead) * hashtable->nbuckets);
-	oldchunks = hashtable->chunks;
-	hashtable->chunks = NULL;
-
-	/* so, let's scan through the old chunks, and all tuples in each chunk */
-	while (oldchunks != NULL)
->>>>>>> 33156181
 	{
 		chunk = hashtable->chunks;
 		hashtable->chunks = NULL;
@@ -1197,11 +1139,6 @@
 			CHECK_FOR_INTERRUPTS();
 		}
 
-<<<<<<< HEAD
-#ifdef TRACE_POSTGRESQL_HASH_SHRINK_DONE
-		++chunks_processed;
-#endif
-
 		/* Free chunk and pop next from the queue. */
 		if (HashJoinTableIsShared(hashtable))
 		{
@@ -1231,12 +1168,6 @@
 			pfree(chunk);
 			chunk = nextchunk;
 		}
-=======
-		/* we're done with this chunk - free it and proceed to the next one */
-		hashtable->spaceUsed -= oldchunks->maxlen + HASH_CHUNK_HEADER_SIZE;
-		pfree(oldchunks);
-		oldchunks = nextchunk;
->>>>>>> 33156181
 	}
 
 #ifdef HJDEBUG
@@ -1266,7 +1197,6 @@
 			if (hashtable->shared->nfreed == 0 ||
 				hashtable->shared->nfreed == hashtable->shared->ninmemory)
 			{
-				TRACE_POSTGRESQL_HASH_SHRINK_DISABLED();
 				hashtable->shared->grow_enabled = false;
 #ifdef HJDEBUG
 			printf("Hashjoin %p: disabling further increase of nbatch\n",
@@ -1288,7 +1218,6 @@
 	{
 		if (nfreed == 0 || nfreed == ninmemory)
 		{
-			TRACE_POSTGRESQL_HASH_SHRINK_DISABLED();
 			hashtable->growEnabled = false;
 #ifdef HJDEBUG
 			printf("Hashjoin %p: disabling further increase of nbatch\n",
@@ -1296,8 +1225,6 @@
 #endif
 		}
 	}
-
-	TRACE_POSTGRESQL_HASH_SHRINK_DONE(tuples_processed, chunks_processed);
 }
 
 /*
