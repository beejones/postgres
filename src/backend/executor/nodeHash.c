/*-------------------------------------------------------------------------
 *
 * nodeHash.c
 *	  Routines to hash relations for hashjoin
 *
 * Portions Copyright (c) 1996-2017, PostgreSQL Global Development Group
 * Portions Copyright (c) 1994, Regents of the University of California
 *
 *
 * IDENTIFICATION
 *	  src/backend/executor/nodeHash.c
 *
 *-------------------------------------------------------------------------
 */
/*
 * INTERFACE ROUTINES
 *		MultiExecHash	- generate an in-memory hash table of the relation
 *		ExecInitHash	- initialize node and subnodes
 *		ExecEndHash		- shutdown node and subnodes
 */

#include "postgres.h"

#include <math.h>
#include <limits.h>

#include "access/htup_details.h"
#include "access/parallel.h"
#include "catalog/pg_statistic.h"
#include "commands/tablespace.h"
#include "executor/execdebug.h"
#include "executor/hashjoin.h"
#include "executor/nodeHash.h"
#include "executor/nodeHashjoin.h"
#include "miscadmin.h"
#include "pgstat.h"
#include "storage/barrier.h"
#include "utils/dynahash.h"
#include "utils/memutils.h"
#include "utils/lsyscache.h"
#include "utils/syscache.h"


static void ExecHashIncreaseNumBatches(HashJoinTable hashtable);
static void ExecHashIncreaseNumBuckets(HashJoinTable hashtable);
static void ExecHashReinsertAll(HashJoinTable hashtable);
static void ExecHashBuildSkewHash(HashJoinTable hashtable, Hash *node,
					  int mcvsToUse);
static void ExecHashSkewTableInsert(HashJoinTable hashtable,
						TupleTableSlot *slot,
						uint32 hashvalue,
						int bucketNumber);
static void ExecHashRemoveNextSkewBucket(HashJoinTable hashtable);

static HashMemoryChunk pop_chunk_queue(HashJoinTable table,
									   dsa_pointer *shared);
static HashJoinTuple next_tuple_in_bucket(HashJoinTable table,
										  HashJoinTuple tuple);

static void insert_tuple_into_bucket(HashJoinTable table, int bucketno,
									 HashJoinTuple tuple,
									 dsa_pointer tuple_pointer);
static HashJoinTuple first_tuple_in_bucket(HashJoinTable table, int bucketno);
static HashJoinTuple next_tuple_in_bucket(HashJoinTable table,
										  HashJoinTuple tuple);

static void *dense_alloc(HashJoinTable hashtable, Size size,
						 bool respect_work_mem);
static void *dense_alloc_shared(HashJoinTable hashtable, Size size,
								dsa_pointer *shared);
static void finish_loading(HashJoinTable hashtable);

/* ----------------------------------------------------------------
 *		ExecHash
 *
 *		stub for pro forma compliance
 * ----------------------------------------------------------------
 */
TupleTableSlot *
ExecHash(HashState *node)
{
	elog(ERROR, "Hash node does not support ExecProcNode call convention");
	return NULL;
}

/* ----------------------------------------------------------------
 *		MultiExecHash
 *
 *		build hash table for hashjoin, doing partitioning if more
 *		than one batch is required.
 * ----------------------------------------------------------------
 */
Node *
MultiExecHash(HashState *node)
{
	PlanState  *outerNode;
	List	   *hashkeys;
	HashJoinTable hashtable;
	TupleTableSlot *slot;
	ExprContext *econtext;
	uint32		hashvalue;
	Barrier	   *barrier;

	/* must provide our own instrumentation support */
	if (node->ps.instrument)
		InstrStartNode(node->ps.instrument);

	/*
	 * get state info from node
	 */
	outerNode = outerPlanState(node);
	hashtable = node->hashtable;

	if (HashJoinTableIsShared(hashtable))
	{
		/*
		 * Synchronize parallel hash table builds.  At this stage we know that
		 * the shared hash table has been created, but we don't know if our
		 * peers are still in MultiExecHash and if so how far through.  We use
		 * the phase to synchronize with them.
		 */
		barrier = &hashtable->shared->barrier;

		switch (BarrierPhase(barrier))
		{
		case PHJ_PHASE_BEGINNING:
			/* ExecHashTableCreate already handled this phase. */
			Assert(false);
		case PHJ_PHASE_CREATING:
			/* Wait for serial phase, and then either build or wait. */
			if (BarrierWait(barrier, WAIT_EVENT_HASH_CREATING))
				goto build;
			else if (node->ps.plan->parallel_aware)
				goto build;
			else
				goto post_build;
		case PHJ_PHASE_BUILDING:
			/* Building is already underway.  Can we join in? */
			if (node->ps.plan->parallel_aware)
				goto build;
			else
				goto post_build;
		case PHJ_PHASE_RESIZING:
			/* Can't help with serial phase. */
			goto post_resize;
		case PHJ_PHASE_REINSERTING:
			/* Reinserting is in progress after resizing.  Let's help. */
			goto reinsert;
		default:
			/* The hash table building work is already finished. */
			goto finish;
		}
	}

 build:
	if (HashJoinTableIsShared(hashtable))
	{
		/* Make sure our local state is up-to-date so we can build. */
		Assert(BarrierPhase(barrier) == PHJ_PHASE_BUILDING);
		ExecHashUpdate(hashtable);
	}

	/*
	 * set expression context
	 */
	hashkeys = node->hashkeys;
	econtext = node->ps.ps_ExprContext;

	/*
	 * get all inner tuples and insert into the hash table (or temp files)
	 */
	for (;;)
	{
		slot = ExecProcNode(outerNode);
		if (TupIsNull(slot))
			break;
		/* We have to compute the hash value */
		econtext->ecxt_innertuple = slot;
		if (ExecHashGetHashValue(hashtable, econtext, hashkeys,
								 false, hashtable->keepNulls,
								 &hashvalue))
		{
			int			bucketNumber;

			bucketNumber = ExecHashGetSkewBucket(hashtable, hashvalue);
			if (bucketNumber != INVALID_SKEW_BUCKET_NO)
			{
				/* It's a skew tuple, so put it into that hash table */
				ExecHashSkewTableInsert(hashtable, slot, hashvalue,
										bucketNumber);
				hashtable->skewTuples += 1;
			}
			else
			{
				/* Not subject to skew optimization, so insert normally */
				ExecHashTableInsert(hashtable, slot, hashvalue);
			}
			hashtable->partialTuples += 1;
			if (!HashJoinTableIsShared(hashtable))
				hashtable->totalTuples += 1;
		}
	}
	finish_loading(hashtable);

 post_build:
	if (HashJoinTableIsShared(hashtable))
	{
		bool elected_to_resize;

		/*
		 * Wait for all backends to finish building.  If only one worker is
		 * running the building phase because of a non-partial inner plan, the
		 * other workers will pile up here waiting.  If multiple worker are
		 * building, they should finish close to each other in time.
		 */
		Assert(BarrierPhase(barrier) == PHJ_PHASE_BUILDING);
		elected_to_resize = BarrierWait(barrier, WAIT_EVENT_HASH_BUILDING);
		/*
		 * Resizing is a serial phase.  All but one should skip ahead to
		 * reinserting phase, but all workers should update their copy of the
		 * shared tuple count with the final total first.
		 */
		if (!elected_to_resize)
			goto post_resize;
		Assert(BarrierPhase(barrier) == PHJ_PHASE_RESIZING);
	}

	/* resize the hash table if needed (NTUP_PER_BUCKET exceeded) */
	ExecHashUpdate(hashtable);
	ExecHashIncreaseNumBuckets(hashtable);

 post_resize:
	if (HashJoinTableIsShared(hashtable))
	{
		Assert(BarrierPhase(barrier) == PHJ_PHASE_RESIZING);
		BarrierWait(barrier, WAIT_EVENT_HASH_RESIZING);
		Assert(BarrierPhase(barrier) == PHJ_PHASE_REINSERTING);
	}

 reinsert:
	/* If the table was resized, insert tuples into the new buckets. */
	ExecHashUpdate(hashtable);
	ExecHashReinsertAll(hashtable);

	if (HashJoinTableIsShared(hashtable))
	{
		Assert(BarrierPhase(barrier) == PHJ_PHASE_REINSERTING);
		BarrierWait(barrier, WAIT_EVENT_HASH_REINSERTING);
		Assert(BarrierPhase(barrier) == PHJ_PHASE_PROBING);
	}

 finish:
	if (HashJoinTableIsShared(hashtable))
	{
		/*
		 * Building has finished.  The other workers may be probing or
		 * processing unmatched tuples for the initial batch, or dealing with
		 * later batches.  The next synchronization point is in ExecHashJoin's
		 * HJ_BUILD_HASHTABLE case, which will figure that out and synchronize
		 * this backend's local state machine with the group phase.
		 */
		Assert(BarrierPhase(barrier) >= PHJ_PHASE_PROBING);
		ExecHashUpdate(hashtable);
	}

	/* must provide our own instrumentation support */
	if (node->ps.instrument)
		InstrStopNode(node->ps.instrument, hashtable->partialTuples);

	/*
	 * We do not return the hash table directly because it's not a subtype of
	 * Node, and so would violate the MultiExecProcNode API.  Instead, our
	 * parent Hashjoin node is expected to know how to fish it out of our node
	 * state.  Ugly but not really worth cleaning up, since Hashjoin knows
	 * quite a bit more about Hash besides that.
	 */
	return NULL;
}

/* ----------------------------------------------------------------
 *		ExecInitHash
 *
 *		Init routine for Hash node
 * ----------------------------------------------------------------
 */
HashState *
ExecInitHash(Hash *node, EState *estate, int eflags)
{
	HashState  *hashstate;

	/* check for unsupported flags */
	Assert(!(eflags & (EXEC_FLAG_BACKWARD | EXEC_FLAG_MARK)));

	/*
	 * create state structure
	 */
	hashstate = makeNode(HashState);
	hashstate->ps.plan = (Plan *) node;
	hashstate->ps.state = estate;
	hashstate->hashtable = NULL;
	hashstate->hashkeys = NIL;	/* will be set by parent HashJoin */

	/*
	 * Miscellaneous initialization
	 *
	 * create expression context for node
	 */
	ExecAssignExprContext(estate, &hashstate->ps);

	/*
	 * initialize our result slot
	 */
	ExecInitResultTupleSlot(estate, &hashstate->ps);

	/*
	 * initialize child expressions
	 */
	hashstate->ps.targetlist = (List *)
		ExecInitExpr((Expr *) node->plan.targetlist,
					 (PlanState *) hashstate);
	hashstate->ps.qual = (List *)
		ExecInitExpr((Expr *) node->plan.qual,
					 (PlanState *) hashstate);

	/*
	 * initialize child nodes
	 */
	outerPlanState(hashstate) = ExecInitNode(outerPlan(node), estate, eflags);

	/*
	 * initialize tuple type. no need to initialize projection info because
	 * this node doesn't do projections
	 */
	ExecAssignResultTypeFromTL(&hashstate->ps);
	hashstate->ps.ps_ProjInfo = NULL;

	return hashstate;
}

/* ---------------------------------------------------------------
 *		ExecEndHash
 *
 *		clean up routine for Hash node
 * ----------------------------------------------------------------
 */
void
ExecEndHash(HashState *node)
{
	PlanState  *outerPlan;

	/*
	 * free exprcontext
	 */
	ExecFreeExprContext(&node->ps);

	/*
	 * shut down the subplan
	 */
	outerPlan = outerPlanState(node);
	ExecEndNode(outerPlan);
}


/* ----------------------------------------------------------------
 *		ExecHashTableCreate
 *
 *		create an empty hashtable data structure for hashjoin.
 * ----------------------------------------------------------------
 */
HashJoinTable
ExecHashTableCreate(HashState *state, List *hashOperators, bool keepNulls)
{
	Hash	   *node;
	HashJoinTable hashtable;
	SharedHashJoinTable shared_hashtable;
	Plan	   *outerNode;
	size_t		space_allowed;
	int			nbuckets;
	int			nbatch;
	double		rows;
	int			num_skew_mcvs;
	int			log2_nbuckets;
	int			nkeys;
	int			i;
	ListCell   *ho;
	MemoryContext oldcxt;

	/*
	 * Get information about the size of the relation to be hashed (it's the
	 * "outer" subtree of this node, but the inner relation of the hashjoin).
	 * Compute the appropriate size of the hash table.
	 */
	node = (Hash *) state->ps.plan;
	outerNode = outerPlan(node);

	/*
	 * If this is shared hash table with a partial plan, then we can't use
	 * outerNode->plan_rows to estimate its size.  We need an estimate of the
	 * total number of rows from all partial plans running.
	 */
	rows = node->plan.parallel_aware ? node->rows_total : outerNode->plan_rows;

	shared_hashtable = state->shared_table_data;
	ExecChooseHashTableSize(rows, outerNode->plan_width,
							OidIsValid(node->skewTable),
							shared_hashtable != NULL,
							shared_hashtable != NULL ?
							shared_hashtable->planned_participants - 1 : 0,
							&space_allowed,
							&nbuckets, &nbatch, &num_skew_mcvs);

	/* nbuckets must be a power of 2 */
	log2_nbuckets = my_log2(nbuckets);
	Assert(nbuckets == (1 << log2_nbuckets));

	/*
	 * Initialize the hash table control block.
	 *
	 * The hashtable control block is just palloc'd from the executor's
	 * per-query memory context.
	 */
	hashtable = (HashJoinTable) palloc(sizeof(HashJoinTableData));
	hashtable->nbuckets = nbuckets;
	hashtable->nbuckets_original = nbuckets;
	hashtable->nbuckets_optimal = nbuckets;
	hashtable->log2_nbuckets = log2_nbuckets;
	hashtable->log2_nbuckets_optimal = log2_nbuckets;
	hashtable->buckets = NULL;
	hashtable->keepNulls = keepNulls;
	hashtable->skewEnabled = false;
	hashtable->skewBucket = NULL;
	hashtable->skewBucketLen = 0;
	hashtable->nSkewBuckets = 0;
	hashtable->skewBucketNums = NULL;
	hashtable->nbatch = nbatch;
	hashtable->curbatch = 0;
	hashtable->nbatch_original = nbatch;
	hashtable->nbatch_outstart = nbatch;
	hashtable->growEnabled = true;
	hashtable->partialTuples = 0;
	hashtable->totalTuples = 0;
	hashtable->skewTuples = 0;
	hashtable->innerBatchFile = NULL;
	hashtable->outerBatchFile = NULL;
	hashtable->spaceUsed = 0;
	hashtable->spacePeak = 0;
	hashtable->spaceAllowed = space_allowed;
	hashtable->spaceUsedSkew = 0;
	hashtable->spaceAllowedSkew =
		hashtable->spaceAllowed * SKEW_WORK_MEM_PERCENT / 100;
	hashtable->chunks = NULL;
	hashtable->unmatched_chunks = NULL;
	hashtable->chunks_to_reinsert = NULL;
	hashtable->current_chunk = NULL;
	hashtable->area = state->ps.state->es_query_dsa;
	hashtable->shared = state->shared_table_data;

#ifdef HJDEBUG
	printf("Hashjoin %p: initial nbatch = %d, nbuckets = %d\n",
		   hashtable, nbatch, nbuckets);
#endif

	/*
	 * Get info about the hash functions to be used for each hash key. Also
	 * remember whether the join operators are strict.
	 */
	nkeys = list_length(hashOperators);
	hashtable->outer_hashfunctions =
		(FmgrInfo *) palloc(nkeys * sizeof(FmgrInfo));
	hashtable->inner_hashfunctions =
		(FmgrInfo *) palloc(nkeys * sizeof(FmgrInfo));
	hashtable->hashStrict = (bool *) palloc(nkeys * sizeof(bool));
	i = 0;
	foreach(ho, hashOperators)
	{
		Oid			hashop = lfirst_oid(ho);
		Oid			left_hashfn;
		Oid			right_hashfn;

		if (!get_op_hash_functions(hashop, &left_hashfn, &right_hashfn))
			elog(ERROR, "could not find hash function for hash operator %u",
				 hashop);
		fmgr_info(left_hashfn, &hashtable->outer_hashfunctions[i]);
		fmgr_info(right_hashfn, &hashtable->inner_hashfunctions[i]);
		hashtable->hashStrict[i] = op_strict(hashop);
		i++;
	}

	/*
	 * Create temporary memory contexts in which to keep the hashtable working
	 * storage if using private hash table.  See notes in executor/hashjoin.h.
	 */
	hashtable->hashCxt = AllocSetContextCreate(CurrentMemoryContext,
											   "HashTableContext",
											   ALLOCSET_DEFAULT_SIZES);

	hashtable->batchCxt = AllocSetContextCreate(hashtable->hashCxt,
												"HashBatchContext",
												ALLOCSET_DEFAULT_SIZES);

	/* Allocate data that will live for the life of the hashjoin */

	oldcxt = MemoryContextSwitchTo(hashtable->hashCxt);

	if (nbatch > 1)
	{
		/*
		 * allocate and initialize the file arrays in hashCxt
		 */
		hashtable->innerBatchFile = (BufFile **)
			palloc0(nbatch * sizeof(BufFile *));
		hashtable->outerBatchFile = (BufFile **)
			palloc0(nbatch * sizeof(BufFile *));
		/* The files will not be opened until needed... */
		/* ... but make sure we have temp tablespaces established for them */
		PrepareTempTablespaces();
	}

	MemoryContextSwitchTo(oldcxt);

	if (HashJoinTableIsShared(hashtable))
	{
		Barrier *barrier;

		/*
		 * Attach to the barrier.  The corresponding detach operation is in
		 * ExecHashTableDetach.
		 */
		barrier = &hashtable->shared->barrier;
		BarrierAttach(barrier);

		/*
		 * So far we have no idea whether there are any other participants, and
		 * if so, what phase they are working on.  The only thing we care about
		 * at this point is whether someone has already created the shared
		 * hash table yet.  If not, one backend will be elected to do that
		 * now.
		 */
		if (BarrierPhase(barrier) == PHJ_PHASE_BEGINNING)
		{
			if (BarrierWait(barrier, WAIT_EVENT_HASH_BEGINNING))
			{
				/* Serial phase: create the hash table */
				Size bytes;
				HashJoinBucketHead *buckets;
				int i;
				SharedHashJoinTable shared;
				dsa_area *area;

				shared = hashtable->shared;
				area = hashtable->area;
				bytes = nbuckets * sizeof(HashJoinBucketHead);

				/* Allocate the hash table buckets. */
				shared->buckets = dsa_allocate(area, bytes);
				if (!DsaPointerIsValid(shared->buckets))
					ereport(ERROR,
							(errcode(ERRCODE_PROGRAM_LIMIT_EXCEEDED),
							 errmsg("out of memory")));

				/* Initialize the hash table buckets to empty. */
				buckets = dsa_get_address(area, shared->buckets);
				for (i = 0; i < nbuckets; ++i)
					dsa_pointer_atomic_init(&buckets[i].shared,
											InvalidDsaPointer);

				/* Initialize the rest of parallel_state. */
				hashtable->shared->nbuckets = nbuckets;
				hashtable->shared->log2_nbuckets = log2_nbuckets;
				hashtable->shared->size = bytes;

				/* TODO: ExecHashBuildSkewHash */

				/*
				 * The backend-local pointers in hashtable will be set up by
				 * ExecHashUpdate, at each point where they might have
				 * changed.
				 */
			}
			Assert(BarrierPhase(&hashtable->shared->barrier) ==
				   PHJ_PHASE_CREATING);
			/* The next synchronization point is in MultiExecHash. */
		}
	}
	else
	{
		/*
		 * Prepare context for the first-scan space allocations; allocate the
		 * hashbucket array therein, and set each bucket "empty".
		 */
		MemoryContextSwitchTo(hashtable->batchCxt);

		hashtable->buckets = (HashJoinBucketHead *)
			palloc0(nbuckets * sizeof(HashJoinBucketHead));
		hashtable->spaceUsed = nbuckets * sizeof(HashJoinTuple);
		hashtable->spacePeak = hashtable->spaceUsed;

		MemoryContextSwitchTo(oldcxt);

		/*
		 * Set up for skew optimization, if possible and there's a need for
		 * more than one batch.  (In a one-batch join, there's no point in
		 * it.)
		 */
		if (nbatch > 1)
			ExecHashBuildSkewHash(hashtable, node, num_skew_mcvs);
	}

	return hashtable;
}


/*
 * Compute appropriate size for hashtable given the estimated size of the
 * relation to be hashed (number of rows and average row width).
 *
 * This is exported so that the planner's costsize.c can use it.
 */

/* Target bucket loading (tuples per bucket) */
#define NTUP_PER_BUCKET			1

void
ExecChooseHashTableSize(double ntuples, int tupwidth, bool useskew,
						bool shared, int parallel_workers,
						size_t *space_allowed,
						int *numbuckets,
						int *numbatches,
						int *num_skew_mcvs)
{
	int			tupsize;
	double		inner_rel_bytes;
	long		bucket_bytes;
	long		hash_table_bytes;
	long		skew_table_bytes;
	long		max_pointers;
	long		mppow2;
	int			nbatch = 1;
	int			nbuckets;
	double		dbuckets;

	/* Force a plausible relation size if no info */
	if (ntuples <= 0.0)
		ntuples = 1000.0;

	/* Estimate tupsize based on footprint of tuple in hashtable. */
	tupsize = HJTUPLE_OVERHEAD +
		MAXALIGN(SizeofMinimalTupleHeader) +
		MAXALIGN(tupwidth);

	/* Estimate total size including chunk overhead */
	if (tupsize > HASH_CHUNK_THRESHOLD)
	{
		/* Large tuples have a chunk each */
		inner_rel_bytes = ntuples * (tupsize + HASH_CHUNK_HEADER_SIZE);
	}
	else
	{
		int64 tuples;
		int tuples_per_chunk;
		int chunks;

		/* Small tuples get packed into fixed sized chunks */
		tuples_per_chunk = (HASH_CHUNK_SIZE - HASH_CHUNK_HEADER_SIZE) / tupsize;
		tuples = (int64) ntuples;
		chunks = tuples / tuples_per_chunk + (tuples % tuples_per_chunk != 0);
		inner_rel_bytes = HASH_CHUNK_SIZE * chunks;
	}

	/*
	 * Target in-memory hashtable size is work_mem kilobytes.  Shared hash
	 * tables are allowed to multiply work_mem by the number of participants,
	 * since other non-shared memory based plans allow each participant to use
	 * work_mem for the same total.
	 */
	hash_table_bytes = work_mem * 1024L;
	if (shared && parallel_workers > 0)
		hash_table_bytes *= parallel_workers + 1;	/* one for the leader */
	*space_allowed = hash_table_bytes;

	/*
	 * If skew optimization is possible, estimate the number of skew buckets
	 * that will fit in the memory allowed, and decrement the assumed space
	 * available for the main hash table accordingly.
	 *
	 * We make the optimistic assumption that each skew bucket will contain
	 * one inner-relation tuple.  If that turns out to be low, we will recover
	 * at runtime by reducing the number of skew buckets.
	 *
	 * hashtable->skewBucket will have up to 8 times as many HashSkewBucket
	 * pointers as the number of MCVs we allow, since ExecHashBuildSkewHash
	 * will round up to the next power of 2 and then multiply by 4 to reduce
	 * collisions.
	 */
	if (useskew)
	{
		skew_table_bytes = hash_table_bytes * SKEW_WORK_MEM_PERCENT / 100;

		/*----------
		 * Divisor is:
		 * size of a hash tuple +
		 * worst-case size of skewBucket[] per MCV +
		 * size of skewBucketNums[] entry +
		 * size of skew bucket struct itself
		 *----------
		 */
		*num_skew_mcvs = skew_table_bytes / (tupsize +
											 (8 * sizeof(HashSkewBucket *)) +
											 sizeof(int) +
											 SKEW_BUCKET_OVERHEAD);
		if (*num_skew_mcvs > 0)
			hash_table_bytes -= skew_table_bytes;
	}
	else
		*num_skew_mcvs = 0;

	/*
	 * Set nbuckets to achieve an average bucket load of NTUP_PER_BUCKET when
	 * memory is filled, assuming a single batch; but limit the value so that
	 * the pointer arrays we'll try to allocate do not exceed work_mem nor
	 * MaxAllocSize.
	 *
	 * Note that both nbuckets and nbatch must be powers of 2 to make
	 * ExecHashGetBucketAndBatch fast.
	 */
	max_pointers = (work_mem * 1024L) / sizeof(HashJoinBucketHead);
	max_pointers = Min(max_pointers, MaxAllocSize / sizeof(HashJoinBucketHead));
	/* If max_pointers isn't a power of 2, must round it down to one */
	mppow2 = 1L << my_log2(max_pointers);
	if (max_pointers != mppow2)
		max_pointers = mppow2 / 2;

	/* Also ensure we avoid integer overflow in nbatch and nbuckets */
	/* (this step is redundant given the current value of MaxAllocSize) */
	max_pointers = Min(max_pointers, INT_MAX / 2);

	dbuckets = ceil(ntuples / NTUP_PER_BUCKET);
	dbuckets = Min(dbuckets, max_pointers);
	nbuckets = (int) dbuckets;
	/* don't let nbuckets be really small, though ... */
	nbuckets = Max(nbuckets, 1024);
	/* ... and force it to be a power of 2. */
	nbuckets = 1 << my_log2(nbuckets);

	/*
	 * If there's not enough space to store the projected number of tuples and
	 * the required bucket headers, we will need multiple batches.
	 */
	bucket_bytes = sizeof(HashJoinBucketHead) * nbuckets;
	if (inner_rel_bytes + bucket_bytes > hash_table_bytes)
	{
		/* We'll need multiple batches */
		long		lbuckets;
		double		dbatch;
		int			minbatch;
		long		bucket_size;

		/*
		 * Estimate the number of buckets we'll want to have when work_mem is
		 * entirely full.  Each bucket will contain a bucket pointer plus
		 * NTUP_PER_BUCKET tuples, whose projected size already includes
		 * overhead for the hash code, pointer to the next tuple, etc.
		 */
		bucket_size = (tupsize * NTUP_PER_BUCKET + sizeof(HashJoinBucketHead));
		lbuckets = 1L << my_log2(hash_table_bytes / bucket_size);
		lbuckets = Min(lbuckets, max_pointers);
		nbuckets = (int) lbuckets;
		nbuckets = 1 << my_log2(nbuckets);
		bucket_bytes = nbuckets * sizeof(HashJoinBucketHead);

		/*
		 * Buckets are simple pointers to hashjoin tuples, while tupsize
		 * includes the pointer, hash code, and MinimalTupleData.  So buckets
		 * should never really exceed 25% of work_mem (even for
		 * NTUP_PER_BUCKET=1); except maybe for work_mem values that are not
		 * 2^N bytes, where we might get more because of doubling. So let's
		 * look for 50% here.
		 */
		Assert(bucket_bytes <= hash_table_bytes / 2);

		/* Calculate required number of batches. */
		dbatch = ceil(inner_rel_bytes / (hash_table_bytes - bucket_bytes));
		dbatch = Min(dbatch, max_pointers);
		minbatch = (int) dbatch;
		nbatch = 2;
		while (nbatch < minbatch)
			nbatch <<= 1;
	}

	Assert(nbuckets > 0);
	Assert(nbatch > 0);

	*numbuckets = nbuckets;
	*numbatches = nbatch;
}

/*
 * Detach from the shared hash table, freeing all memory if we are the last to
 * detach.
 */
void
ExecHashTableDetach(HashJoinTable hashtable)
{
	if (HashJoinTableIsShared(hashtable))
	{
		Barrier *barrier = &hashtable->shared->barrier;

		/*
		 * Instead of waiting at the end of a hash join for all participants
		 * to finish, we detach and let the last to detach clean up the shared
		 * resources.  This avoids unnecessary waiting at the end of single
		 * batch probes.
		 */
		if (BarrierDetach(barrier))
		{
			/* Serial: free the buckets and chunks */
			if (DsaPointerIsValid(hashtable->shared->buckets))
			{
				dsa_pointer chunk_shared;

				/*
				 * We could just forget about the memory, since the whole area
				 * will be freed at the end of the query anyway.  But that
				 * wouldn't work for rescans, where we'll be allocating a
				 * whole hashtable again, creating a leak.  Perhaps we could
				 * consider moving all the chunks to a freelist here for reuse
				 * in the cast of a rescan, so that we can avoid the cost of
				 * one backend freeing all chunks in the common case.
				 */
				dsa_free(hashtable->area, hashtable->shared->buckets);
				hashtable->shared->buckets = InvalidDsaPointer;
				hashtable->shared->chunk_work_queue = hashtable->shared->chunks;
				while (pop_chunk_queue(hashtable, &chunk_shared) != NULL)
					dsa_free(hashtable->area, chunk_shared);
			}
		}
		hashtable->shared = NULL;
	}
}

/* ----------------------------------------------------------------
 *		ExecHashTableDestroy
 *
 *		destroy a hash table
 * ----------------------------------------------------------------
 */
void
ExecHashTableDestroy(HashJoinTable hashtable)
{
	int			i;

	/* If shared, clean up shared memory and detach. */
	ExecHashTableDetach(hashtable);

	/*
	 * Make sure all the temp files are closed.  We skip batch 0, since it
	 * can't have any temp files (and the arrays might not even exist if
	 * nbatch is only 1).
	 */
	for (i = 1; i < hashtable->nbatch; i++)
	{
		if (hashtable->innerBatchFile[i])
			BufFileClose(hashtable->innerBatchFile[i]);
		if (hashtable->outerBatchFile[i])
			BufFileClose(hashtable->outerBatchFile[i]);
	}

	/* Release working memory (batchCxt is a child, so it goes away too) */
	MemoryContextDelete(hashtable->hashCxt);

	/* And drop the control block */
	pfree(hashtable);
}

/*
 * ExecHashIncreaseNumBatches
 *		increase the original number of batches in order to reduce
 *		current memory consumption
 */
static void
ExecHashIncreaseNumBatches(HashJoinTable hashtable)
{
	int			oldnbatch = hashtable->nbatch;
	int			curbatch = hashtable->curbatch;
	int			nbatch;
	MemoryContext oldcxt;
	long		ninmemory;
	long		nfreed;
	HashMemoryChunk oldchunks;

	/* TODO: support multi-batch joins with shared hash tables */
	Assert(!HashJoinTableIsShared(hashtable));

	/* safety check to avoid overflow */
	if (oldnbatch > Min(INT_MAX / 2, MaxAllocSize / (sizeof(void *) * 2)))
		return;

	nbatch = oldnbatch * 2;
	Assert(nbatch > 1);

#ifdef HJDEBUG
	printf("Hashjoin %p: increasing nbatch to %d because space = %zu\n",
		   hashtable, nbatch, hashtable->spaceUsed);
#endif

	oldcxt = MemoryContextSwitchTo(hashtable->hashCxt);

	if (hashtable->innerBatchFile == NULL)
	{
		/* we had no file arrays before */
		hashtable->innerBatchFile = (BufFile **)
			palloc0(nbatch * sizeof(BufFile *));
		hashtable->outerBatchFile = (BufFile **)
			palloc0(nbatch * sizeof(BufFile *));
		/* time to establish the temp tablespaces, too */
		PrepareTempTablespaces();
	}
	else
	{
		/* enlarge arrays and zero out added entries */
		hashtable->innerBatchFile = (BufFile **)
			repalloc(hashtable->innerBatchFile, nbatch * sizeof(BufFile *));
		hashtable->outerBatchFile = (BufFile **)
			repalloc(hashtable->outerBatchFile, nbatch * sizeof(BufFile *));
		MemSet(hashtable->innerBatchFile + oldnbatch, 0,
			   (nbatch - oldnbatch) * sizeof(BufFile *));
		MemSet(hashtable->outerBatchFile + oldnbatch, 0,
			   (nbatch - oldnbatch) * sizeof(BufFile *));
	}

	MemoryContextSwitchTo(oldcxt);

	hashtable->nbatch = nbatch;

	/*
	 * Scan through the existing hash table entries and dump out any that are
	 * no longer of the current batch.
	 */
	ninmemory = nfreed = 0;

	/* If know we need to resize nbuckets, we can do it while rebatching. */
	if (hashtable->nbuckets_optimal != hashtable->nbuckets)
	{
		/* we never decrease the number of buckets */
		Assert(hashtable->nbuckets_optimal > hashtable->nbuckets);

		hashtable->nbuckets = hashtable->nbuckets_optimal;
		hashtable->log2_nbuckets = hashtable->log2_nbuckets_optimal;

		hashtable->buckets = repalloc(hashtable->buckets,
								sizeof(HashJoinBucketHead) * hashtable->nbuckets);
	}

	/*
	 * We will scan through the chunks directly, so that we can reset the
	 * buckets now and not have to keep track which tuples in the buckets have
	 * already been processed. We will free the old chunks as we go.
	 */
	memset(hashtable->buckets, 0, sizeof(HashJoinBucketHead) * hashtable->nbuckets);
	oldchunks = hashtable->chunks;
	hashtable->chunks = NULL;

	/* so, let's scan through the old chunks, and all tuples in each chunk */
	while (oldchunks != NULL)
	{
		HashMemoryChunk nextchunk = oldchunks->next.unshared;

		/* position within the buffer (up to oldchunks->used) */
		size_t		idx = 0;

		/* process all tuples stored in this chunk (and then free it) */
		while (idx < oldchunks->used)
		{
			HashJoinTuple hashTuple = (HashJoinTuple) (oldchunks->data + idx);
			MinimalTuple tuple = HJTUPLE_MINTUPLE(hashTuple);
			int			hashTupleSize = (HJTUPLE_OVERHEAD + tuple->t_len);
			int			bucketno;
			int			batchno;

			ninmemory++;
			ExecHashGetBucketAndBatch(hashtable, hashTuple->hashvalue,
									  &bucketno, &batchno);

			if (batchno == curbatch)
			{
				/* keep tuple in memory - copy it into the new chunk */
				HashJoinTuple copyTuple;

				copyTuple = (HashJoinTuple)
					dense_alloc(hashtable, hashTupleSize, false);
				memcpy(copyTuple, hashTuple, hashTupleSize);

				/* and add it back to the appropriate bucket */
				insert_tuple_into_bucket(hashtable, bucketno, copyTuple,
										 InvalidDsaPointer);
			}
			else
			{
				/* dump it out */
				Assert(batchno > curbatch);
				ExecHashJoinSaveTuple(HJTUPLE_MINTUPLE(hashTuple),
									  hashTuple->hashvalue,
									  &hashtable->innerBatchFile[batchno]);

				nfreed++;
			}

			/* next tuple in this chunk */
			idx += MAXALIGN(hashTupleSize);

			/* allow this loop to be cancellable */
			CHECK_FOR_INTERRUPTS();
		}

		/* we're done with this chunk - free it and proceed to the next one */
		hashtable->spaceUsed -= oldchunks->maxlen + HASH_CHUNK_HEADER_SIZE;
		pfree(oldchunks);
		oldchunks = nextchunk;
	}

#ifdef HJDEBUG
	printf("Hashjoin %p: freed %ld of %ld tuples, space now %zu\n",
		   hashtable, nfreed, ninmemory, hashtable->spaceUsed);
#endif

	/*
	 * If we dumped out either all or none of the tuples in the table, disable
	 * further expansion of nbatch.  This situation implies that we have
	 * enough tuples of identical hashvalues to overflow spaceAllowed.
	 * Increasing nbatch will not fix it since there's no way to subdivide the
	 * group any more finely. We have to just gut it out and hope the server
	 * has enough RAM.
	 */
	if (nfreed == 0 || nfreed == ninmemory)
	{
		hashtable->growEnabled = false;
#ifdef HJDEBUG
		printf("Hashjoin %p: disabling further increase of nbatch\n",
			   hashtable);
#endif
	}
}

/*
 * Update the local hashtable with the current pointers and sizes from
 * hashtable->shared.
 */
void
ExecHashUpdate(HashJoinTable hashtable)
{
	if (!HashJoinTableIsShared(hashtable))
		return;

	/* The hash table. */
	hashtable->spaceUsed = hashtable->shared->size;
	if (hashtable->spaceUsed > hashtable->spacePeak)
		hashtable->spacePeak = hashtable->spaceUsed;
	hashtable->nbuckets = hashtable->shared->nbuckets;
	hashtable->log2_nbuckets = my_log2(hashtable->nbuckets);
	hashtable->buckets = (HashJoinBucketHead *)
		dsa_get_address(hashtable->area, hashtable->shared->buckets);

	/* TODO: We don't support multi-batch shared table joins yet. */
	hashtable->nbatch = 1;
	hashtable->curbatch = 0;
}

/*
 * ExecHashIncreaseNumBuckets
 *		increase the original number of buckets in order to reduce
 *		number of tuples per bucket
 */
static void
ExecHashIncreaseNumBuckets(HashJoinTable hashtable)
{
	/* do nothing if not an increase (it's called increase for a reason) */
	if (hashtable->nbuckets >= hashtable->nbuckets_optimal)
		return;

#ifdef HJDEBUG
	printf("Hashjoin %p: increasing nbuckets %d => %d\n",
		   hashtable, hashtable->nbuckets, hashtable->nbuckets_optimal);
#endif

	/* account for the increase in space that will be used by buckets */
	hashtable->spaceUsed += sizeof(HashJoinBucketHead) *
		(hashtable->nbuckets_optimal - hashtable->nbuckets);
	if (hashtable->spaceUsed > hashtable->spacePeak)
		hashtable->spacePeak = hashtable->spaceUsed;

	hashtable->nbuckets = hashtable->nbuckets_optimal;
	hashtable->log2_nbuckets = hashtable->log2_nbuckets_optimal;

	Assert(hashtable->nbuckets > 1);
	Assert(hashtable->nbuckets <= (INT_MAX / 2));
	Assert(hashtable->nbuckets == (1 << hashtable->log2_nbuckets));

	/*
	 * Just reallocate the proper number of buckets - we don't need to walk
	 * through them - we can walk the dense-allocated chunks (just like in
	 * ExecHashIncreaseNumBatches, but without all the copying into new
	 * chunks).  That happens in ExecHashReinsertAll.
	 */
	if (HashJoinTableIsShared(hashtable))
	{
		HashJoinBucketHead *buckets;
		int i;

		Assert(BarrierPhase(&hashtable->shared->barrier) == PHJ_PHASE_RESIZING);

		/* Free the existing bucket array. */
		dsa_free(hashtable->area, hashtable->shared->buckets);

		/*
		 * Share the bucket array and size information, which all backends
		 * will pick up when they run ExecHashUpdate.
		 */
		hashtable->shared->size = hashtable->spaceUsed;
		hashtable->shared->nbuckets = hashtable->nbuckets;
		hashtable->shared->log2_nbuckets = hashtable->log2_nbuckets;
		hashtable->shared->buckets =
			dsa_allocate(hashtable->area,
						 hashtable->nbuckets * sizeof(HashJoinBucketHead));
		if (!DsaPointerIsValid(hashtable->shared->buckets))
			ereport(ERROR,
					(errcode(ERRCODE_PROGRAM_LIMIT_EXCEEDED),
					 errmsg("out of memory")));

		/* Initialize the new buckets. */
		buckets = dsa_get_address(hashtable->area,
								  hashtable->shared->buckets);
		for (i = 0; i < hashtable->nbuckets; ++i)
			dsa_pointer_atomic_init(&buckets[i].shared,
									InvalidDsaPointer);

		/* ExecHashReinsert needs to process all chunks. */
		hashtable->shared->chunk_work_queue = hashtable->shared->chunks;
	}
	else
	{
		hashtable->buckets = (HashJoinBucketHead *)
			repalloc(hashtable->buckets,
					 hashtable->nbuckets * sizeof(HashJoinBucketHead));
		hashtable->chunks_to_reinsert = hashtable->chunks;
		memset(hashtable->buckets, 0,
			   hashtable->nbuckets * sizeof(HashJoinBucketHead));
	}
}

/*
 * ExecHashReinsert
 *		reinsert the tuples from all chunks into the hashtable after increasing
 *		the number of buckets
 */
static void
ExecHashReinsertAll(HashJoinTable hashtable)
{
	HashMemoryChunk chunk;
	dsa_pointer chunk_shared;

	/* scan through all tuples in all chunks to rebuild the hash table */
	if (HashJoinTableIsShared(hashtable))
		chunk = pop_chunk_queue(hashtable, &chunk_shared);
	else
		chunk = hashtable->chunks_to_reinsert;

	while (chunk != NULL)
	{
		/* process all tuples stored in this chunk */
		size_t		idx = 0;

		while (idx < chunk->used)
		{
			dsa_pointer hashTuple_shared = InvalidDsaPointer;
			HashJoinTuple hashTuple = (HashJoinTuple) (chunk->data + idx);
			int			bucketno;
			int			batchno;

			ExecHashGetBucketAndBatch(hashtable, hashTuple->hashvalue,
									  &bucketno, &batchno);

			/* add the tuple to the proper bucket */
			if (HashJoinTableIsShared(hashtable))
				hashTuple_shared = chunk_shared + HASH_CHUNK_HEADER_SIZE + idx;
			insert_tuple_into_bucket(hashtable, bucketno, hashTuple,
									 hashTuple_shared);

			/* advance index past the tuple */
			idx += MAXALIGN(HJTUPLE_OVERHEAD +
							HJTUPLE_MINTUPLE(hashTuple)->t_len);
		}

		/* advance to the next chunk */
		if (HashJoinTableIsShared(hashtable))
			chunk = pop_chunk_queue(hashtable, &chunk_shared);
		else
			chunk = chunk->next.unshared;
	}
}


/*
 * ExecHashTableInsert
 *		insert a tuple into the hash table depending on the hash value
 *		it may just go to a temp file for later batches
 *
 * Note: the passed TupleTableSlot may contain a regular, minimal, or virtual
 * tuple; the minimal case in particular is certain to happen while reloading
 * tuples from batch files.  We could save some cycles in the regular-tuple
 * case by not forcing the slot contents into minimal form; not clear if it's
 * worth the messiness required.
 */
void
ExecHashTableInsert(HashJoinTable hashtable,
					TupleTableSlot *slot,
					uint32 hashvalue)
{
	MinimalTuple tuple = ExecFetchSlotMinimalTuple(slot);
	int			bucketno;
	int			batchno;

	ExecHashGetBucketAndBatch(hashtable, hashvalue,
							  &bucketno, &batchno);

	/*
	 * decide whether to put the tuple in the hash table or a temp file
	 */
	if (batchno == hashtable->curbatch)
	{
		/*
		 * put the tuple in hash table
		 */
		HashJoinTuple hashTuple;
		dsa_pointer hashTuple_shared = InvalidDsaPointer;
		int			hashTupleSize;
		double		ntuples = (hashtable->totalTuples - hashtable->skewTuples);

		/* Create the HashJoinTuple */
		hashTupleSize = HJTUPLE_OVERHEAD + tuple->t_len;
		if (HashJoinTableIsShared(hashtable))
			hashTuple = (HashJoinTuple)
				dense_alloc_shared(hashtable, hashTupleSize,
								   &hashTuple_shared);
		else
			hashTuple = (HashJoinTuple)
				dense_alloc(hashtable, hashTupleSize, true);

		hashTuple->hashvalue = hashvalue;
		memcpy(HJTUPLE_MINTUPLE(hashTuple), tuple, tuple->t_len);

		/*
		 * We always reset the tuple-matched flag on insertion.  This is okay
		 * even when reloading a tuple from a batch file, since the tuple
		 * could not possibly have been matched to an outer tuple before it
		 * went into the batch file.
		 */
		HeapTupleHeaderClearMatch(HJTUPLE_MINTUPLE(hashTuple));

		/* Push it onto the front of the bucket's list */
		insert_tuple_into_bucket(hashtable, bucketno, hashTuple,
								 hashTuple_shared);

		/*
		 * Increase the (optimal) number of buckets if we just exceeded the
		 * NTUP_PER_BUCKET threshold, but only when there's still a single
		 * batch.
		 */
		if (hashtable->nbatch == 1 &&
			ntuples > (hashtable->nbuckets_optimal * NTUP_PER_BUCKET))
		{
			/* Guard against integer overflow and alloc size overflow */
			if (hashtable->nbuckets_optimal <= INT_MAX / 2 &&
				hashtable->nbuckets_optimal * 2 <= MaxAllocSize / sizeof(HashJoinBucketHead))
			{
				hashtable->nbuckets_optimal *= 2;
				hashtable->log2_nbuckets_optimal += 1;
			}
		}
	}
	else
	{
		/*
		 * put the tuple into a temp file for later batches
		 */
		Assert(batchno > hashtable->curbatch);
		ExecHashJoinSaveTuple(tuple,
							  hashvalue,
							  &hashtable->innerBatchFile[batchno]);
	}
}

/*
 * ExecHashGetHashValue
 *		Compute the hash value for a tuple
 *
 * The tuple to be tested must be in either econtext->ecxt_outertuple or
 * econtext->ecxt_innertuple.  Vars in the hashkeys expressions should have
 * varno either OUTER_VAR or INNER_VAR.
 *
 * A TRUE result means the tuple's hash value has been successfully computed
 * and stored at *hashvalue.  A FALSE result means the tuple cannot match
 * because it contains a null attribute, and hence it should be discarded
 * immediately.  (If keep_nulls is true then FALSE is never returned.)
 */
bool
ExecHashGetHashValue(HashJoinTable hashtable,
					 ExprContext *econtext,
					 List *hashkeys,
					 bool outer_tuple,
					 bool keep_nulls,
					 uint32 *hashvalue)
{
	uint32		hashkey = 0;
	FmgrInfo   *hashfunctions;
	ListCell   *hk;
	int			i = 0;
	MemoryContext oldContext;

	/*
	 * We reset the eval context each time to reclaim any memory leaked in the
	 * hashkey expressions.
	 */
	ResetExprContext(econtext);

	oldContext = MemoryContextSwitchTo(econtext->ecxt_per_tuple_memory);

	if (outer_tuple)
		hashfunctions = hashtable->outer_hashfunctions;
	else
		hashfunctions = hashtable->inner_hashfunctions;

	foreach(hk, hashkeys)
	{
		ExprState  *keyexpr = (ExprState *) lfirst(hk);
		Datum		keyval;
		bool		isNull;

		/* rotate hashkey left 1 bit at each step */
		hashkey = (hashkey << 1) | ((hashkey & 0x80000000) ? 1 : 0);

		/*
		 * Get the join attribute value of the tuple
		 */
		keyval = ExecEvalExpr(keyexpr, econtext, &isNull);

		/*
		 * If the attribute is NULL, and the join operator is strict, then
		 * this tuple cannot pass the join qual so we can reject it
		 * immediately (unless we're scanning the outside of an outer join, in
		 * which case we must not reject it).  Otherwise we act like the
		 * hashcode of NULL is zero (this will support operators that act like
		 * IS NOT DISTINCT, though not any more-random behavior).  We treat
		 * the hash support function as strict even if the operator is not.
		 *
		 * Note: currently, all hashjoinable operators must be strict since
		 * the hash index AM assumes that.  However, it takes so little extra
		 * code here to allow non-strict that we may as well do it.
		 */
		if (isNull)
		{
			if (hashtable->hashStrict[i] && !keep_nulls)
			{
				MemoryContextSwitchTo(oldContext);
				return false;	/* cannot match */
			}
			/* else, leave hashkey unmodified, equivalent to hashcode 0 */
		}
		else
		{
			/* Compute the hash function */
			uint32		hkey;

			hkey = DatumGetUInt32(FunctionCall1(&hashfunctions[i], keyval));
			hashkey ^= hkey;
		}

		i++;
	}

	MemoryContextSwitchTo(oldContext);

	*hashvalue = hashkey;
	return true;
}

/*
 * ExecHashGetBucketAndBatch
 *		Determine the bucket number and batch number for a hash value
 *
 * Note: on-the-fly increases of nbatch must not change the bucket number
 * for a given hash code (since we don't move tuples to different hash
 * chains), and must only cause the batch number to remain the same or
 * increase.  Our algorithm is
 *		bucketno = hashvalue MOD nbuckets
 *		batchno = (hashvalue DIV nbuckets) MOD nbatch
 * where nbuckets and nbatch are both expected to be powers of 2, so we can
 * do the computations by shifting and masking.  (This assumes that all hash
 * functions are good about randomizing all their output bits, else we are
 * likely to have very skewed bucket or batch occupancy.)
 *
 * nbuckets and log2_nbuckets may change while nbatch == 1 because of dynamic
 * bucket count growth.  Once we start batching, the value is fixed and does
 * not change over the course of the join (making it possible to compute batch
 * number the way we do here).
 *
 * nbatch is always a power of 2; we increase it only by doubling it.  This
 * effectively adds one more bit to the top of the batchno.
 */
void
ExecHashGetBucketAndBatch(HashJoinTable hashtable,
						  uint32 hashvalue,
						  int *bucketno,
						  int *batchno)
{
	uint32		nbuckets = (uint32) hashtable->nbuckets;
	uint32		nbatch = (uint32) hashtable->nbatch;

	if (nbatch > 1)
	{
		/* we can do MOD by masking, DIV by shifting */
		*bucketno = hashvalue & (nbuckets - 1);
		*batchno = (hashvalue >> hashtable->log2_nbuckets) & (nbatch - 1);
	}
	else
	{
		*bucketno = hashvalue & (nbuckets - 1);
		*batchno = 0;
	}
}

/*
 * ExecScanHashBucket
 *		scan a hash bucket for matches to the current outer tuple
 *
 * The current outer tuple must be stored in econtext->ecxt_outertuple.
 *
 * On success, the inner tuple is stored into hjstate->hj_CurTuple and
 * econtext->ecxt_innertuple, using hjstate->hj_HashTupleSlot as the slot
 * for the latter.
 */
bool
ExecScanHashBucket(HashJoinState *hjstate,
				   ExprContext *econtext)
{
	List	   *hjclauses = hjstate->hashclauses;
	HashJoinTable hashtable = hjstate->hj_HashTable;
	HashJoinTuple hashTuple = hjstate->hj_CurTuple;
	uint32		hashvalue = hjstate->hj_CurHashValue;

	/*
	 * hj_CurTuple is the address of the tuple last returned from the current
	 * bucket, or NULL if it's time to start scanning a new bucket.
	 *
	 * If the tuple hashed to a skew bucket then scan the skew bucket
	 * otherwise scan the standard hashtable bucket.
	 */
	if (hashTuple != NULL)
		hashTuple = next_tuple_in_bucket(hashtable, hashTuple);
	else if (hjstate->hj_CurSkewBucketNo != INVALID_SKEW_BUCKET_NO)
		hashTuple = hashtable->skewBucket[hjstate->hj_CurSkewBucketNo]->tuples;
	else
		hashTuple = first_tuple_in_bucket(hashtable, hjstate->hj_CurBucketNo);

	while (hashTuple != NULL)
	{
		if (hashTuple->hashvalue == hashvalue)
		{
			TupleTableSlot *inntuple;

			/* insert hashtable's tuple into exec slot so ExecQual sees it */
			inntuple = ExecStoreMinimalTuple(HJTUPLE_MINTUPLE(hashTuple),
											 hjstate->hj_HashTupleSlot,
											 false);	/* do not pfree */
			econtext->ecxt_innertuple = inntuple;

			/* reset temp memory each time to avoid leaks from qual expr */
			ResetExprContext(econtext);

			if (ExecQual(hjclauses, econtext, false))
			{
				hjstate->hj_CurTuple = hashTuple;
				return true;
			}
		}

		hashTuple = next_tuple_in_bucket(hashtable, hashTuple);
	}

	/*
	 * no match
	 */
	return false;
}

/*
 * ExecPrepHashTableForUnmatched
 *		set up for a series of ExecScanHashTableForUnmatched calls
 */
void
ExecPrepHashTableForUnmatched(HashJoinState *hjstate)
{
	/*----------
	 * During this scan we use the HashJoinState fields as follows:
	 *
	 * hj_HashTable->unmatched_chunks: the queue of chunks to scan
	 * hj_HashTable->current_chunk: chunk being scanned currently
	 * hj_HashTable->current_chunk_index: position within chunk
	 * hj_CurSkewBucketNo: next skew bucket (an index into skewBucketNums)
	 * hj_CurTuple: last skew tuple returned, or NULL to start next bucket
	 *----------
	 */
	hjstate->hj_HashTable->unmatched_chunks = hjstate->hj_HashTable->chunks;
	hjstate->hj_HashTable->current_chunk = NULL;
	hjstate->hj_CurSkewBucketNo = 0;
	hjstate->hj_CurTuple = NULL;
}

/*
 * ExecScanHashTableForUnmatched
 *		scan the hash table for unmatched inner tuples
 *
 * On success, the inner tuple is stored into hjstate->hj_CurTuple and
 * econtext->ecxt_innertuple, using hjstate->hj_HashTupleSlot as the slot
 * for the latter.
 */
bool
ExecScanHashTableForUnmatched(HashJoinState *hjstate, ExprContext *econtext)
{
	HashJoinTable hashtable = hjstate->hj_HashTable;
	HashJoinTuple hashTuple;
	MinimalTuple tuple;

	/*
	 * First, process the queue of chunks holding tuples that are in regular
	 * (non-skew) buckets.
	 */
	for (;;)
	{
		/* Do we need a new chunk to scan? */
		if (hashtable->current_chunk == NULL)
		{
			/* Pop the next chunk from the front of the queue. */
			if (HashJoinTableIsShared(hashtable))
			{
				hashtable->current_chunk =
					pop_chunk_queue(hashtable,
									&hashtable->current_chunk_shared);
			}
			else if (hashtable->unmatched_chunks != NULL)
			{
				hashtable->current_chunk = hashtable->unmatched_chunks;
				hashtable->unmatched_chunks =
					hashtable->current_chunk->next.unshared;
			}
			hashtable->current_chunk_index = 0;
		}

<<<<<<< HEAD
		/* Have we run out of chunks to scan? */
		if (hashtable->current_chunk == NULL)
			break;

		/* Have we reached the end of this chunk yet? */
		if (hashtable->current_chunk_index >= hashtable->current_chunk->used)
=======
		/* Scan the current chunk looking for unmatched tuples. */
		while (hashtable->current_chunk_index < hashtable->current_chunk->used)
>>>>>>> de9ad7d8
		{
			/* Take the next tuple from this chunk. */
			hashTuple = (HashJoinTuple)
				(hashtable->current_chunk->data + hashtable->current_chunk_index);
			tuple = HJTUPLE_MINTUPLE(hashTuple);
			hashtable->current_chunk_index +=
				MAXALIGN(HJTUPLE_OVERHEAD + tuple->t_len);

			/* Is it unmatched? */
			if (!HeapTupleHeaderHasMatch(tuple))
			{
				TupleTableSlot *inntuple;

				/* insert hashtable's tuple into exec slot */
				inntuple = ExecStoreMinimalTuple(tuple,
												 hjstate->hj_HashTupleSlot,
												 false); /* do not pfree */
				econtext->ecxt_innertuple = inntuple;

				/* reset context each time (see below for explanation) */
				ResetExprContext(econtext);
				return true;
			}
		}

		/* Go around again to get the next chunk from the queue. */
		hashtable->current_chunk = NULL;
		continue;
	}

	/*
	 * Next, scan all skew buckets, since those tuples are not stored in
	 * chunks.
	 */
	hashTuple = hjstate->hj_CurTuple;
	for (;;)
	{
		/*
		 * hj_CurTuple is the address of the tuple last returned from the
		 * current bucket, or NULL if it's time to start scanning a new
		 * bucket.
		 */
		if (hashTuple != NULL)
			hashTuple = hashTuple->next.unshared;
		else if (hjstate->hj_CurSkewBucketNo < hashtable->nSkewBuckets)
		{
			int			j = hashtable->skewBucketNums[hjstate->hj_CurSkewBucketNo];

			hashTuple = hashtable->skewBucket[j]->tuples;
			hjstate->hj_CurSkewBucketNo++;
		}
		else
			break;				/* finished all buckets */

		while (hashTuple != NULL)
		{
			if (!HeapTupleHeaderHasMatch(HJTUPLE_MINTUPLE(hashTuple)))
			{
				TupleTableSlot *inntuple;

				/* insert hashtable's tuple into exec slot */
				inntuple = ExecStoreMinimalTuple(HJTUPLE_MINTUPLE(hashTuple),
												 hjstate->hj_HashTupleSlot,
												 false);		/* do not pfree */
				econtext->ecxt_innertuple = inntuple;

				/*
				 * Reset temp memory each time; although this function doesn't
				 * do any qual eval, the caller will, so let's keep it
				 * parallel to ExecScanHashBucket.
				 */
				ResetExprContext(econtext);

				hjstate->hj_CurTuple = hashTuple;
				return true;
			}

			hashTuple = hashTuple->next.unshared;
		}
	}

	/*
	 * no more unmatched tuples
	 */
	return false;
}

/*
 * ExecHashTableReset
 *
 *		reset hash table header for new batch
 */
void
ExecHashTableReset(HashJoinTable hashtable)
{
	MemoryContext oldcxt;
	int			nbuckets = hashtable->nbuckets;

	/* TODO: No multi-batch support for shared tables yet. */
	Assert(!HashJoinTableIsShared(hashtable));

	/*
	 * Release all the hash buckets and tuples acquired in the prior pass, and
	 * reinitialize the context for a new pass.
	 */
	MemoryContextReset(hashtable->batchCxt);
	oldcxt = MemoryContextSwitchTo(hashtable->batchCxt);

	/* Reallocate and reinitialize the hash bucket headers. */
	hashtable->buckets = (HashJoinBucketHead *)
		palloc0(nbuckets * sizeof(HashJoinBucketHead));

	hashtable->spaceUsed = nbuckets * sizeof(HashJoinBucketHead);

	/* Cannot be more than our previous peak; we had this size before. */
	Assert(hashtable->spaceUsed <= hashtable->spacePeak);

	MemoryContextSwitchTo(oldcxt);

	/* Forget the chunks (the memory was freed by the context reset above). */
	hashtable->chunks = NULL;
}

/*
 * ExecHashTableResetMatchFlags
 *		Clear all the HeapTupleHeaderHasMatch flags in the table
 */
void
ExecHashTableResetMatchFlags(HashJoinTable hashtable)
{
	dsa_pointer chunk_shared = InvalidDsaPointer;
	HashMemoryChunk chunk;
	HashJoinTuple tuple;
	int			i;

	/* Reset all flags in the main table ... */
	if (HashJoinTableIsShared(hashtable))
	{
		/* This only runs in the leader during rescan initialization. */
		Assert(!IsParallelWorker());
		hashtable->shared->chunk_work_queue = hashtable->shared->chunks;
		chunk = pop_chunk_queue(hashtable, &chunk_shared);
	}
	else
		chunk = hashtable->chunks;
	while (chunk != NULL)
	{
		Size index = 0;

		/* Clear the flag for all tuples in this chunk. */
		while (index < chunk->used)
		{
			tuple = (HashJoinTuple) (chunk->data + index);
			HeapTupleHeaderClearMatch(HJTUPLE_MINTUPLE(tuple));
			index += MAXALIGN(HJTUPLE_OVERHEAD +
							  HJTUPLE_MINTUPLE(tuple)->t_len);
		}
		if (HashJoinTableIsShared(hashtable))
			chunk = pop_chunk_queue(hashtable, &chunk_shared);
		else
			chunk = chunk->next.unshared;
	}

	/* ... and the same for the skew buckets, if any */
	for (i = 0; i < hashtable->nSkewBuckets; i++)
	{
		int			j = hashtable->skewBucketNums[i];
		HashSkewBucket *skewBucket = hashtable->skewBucket[j];

		for (tuple = skewBucket->tuples; tuple != NULL;
			 tuple = tuple->next.unshared)
			HeapTupleHeaderClearMatch(HJTUPLE_MINTUPLE(tuple));
	}
}


void
ExecReScanHash(HashState *node)
{
	/*
	 * if chgParam of subnode is not null then plan will be re-scanned by
	 * first ExecProcNode.
	 */
	if (node->ps.lefttree->chgParam == NULL)
		ExecReScan(node->ps.lefttree);
}


/*
 * ExecHashBuildSkewHash
 *
 *		Set up for skew optimization if we can identify the most common values
 *		(MCVs) of the outer relation's join key.  We make a skew hash bucket
 *		for the hash value of each MCV, up to the number of slots allowed
 *		based on available memory.
 */
static void
ExecHashBuildSkewHash(HashJoinTable hashtable, Hash *node, int mcvsToUse)
{
	HeapTupleData *statsTuple;
	Datum	   *values;
	int			nvalues;
	float4	   *numbers;
	int			nnumbers;

	/* Do nothing if planner didn't identify the outer relation's join key */
	if (!OidIsValid(node->skewTable))
		return;
	/* Also, do nothing if we don't have room for at least one skew bucket */
	if (mcvsToUse <= 0)
		return;

	/*
	 * Try to find the MCV statistics for the outer relation's join key.
	 */
	statsTuple = SearchSysCache3(STATRELATTINH,
								 ObjectIdGetDatum(node->skewTable),
								 Int16GetDatum(node->skewColumn),
								 BoolGetDatum(node->skewInherit));
	if (!HeapTupleIsValid(statsTuple))
		return;

	if (get_attstatsslot(statsTuple, node->skewColType, node->skewColTypmod,
						 STATISTIC_KIND_MCV, InvalidOid,
						 NULL,
						 &values, &nvalues,
						 &numbers, &nnumbers))
	{
		double		frac;
		int			nbuckets;
		FmgrInfo   *hashfunctions;
		int			i;

		if (mcvsToUse > nvalues)
			mcvsToUse = nvalues;

		/*
		 * Calculate the expected fraction of outer relation that will
		 * participate in the skew optimization.  If this isn't at least
		 * SKEW_MIN_OUTER_FRACTION, don't use skew optimization.
		 */
		frac = 0;
		for (i = 0; i < mcvsToUse; i++)
			frac += numbers[i];
		if (frac < SKEW_MIN_OUTER_FRACTION)
		{
			free_attstatsslot(node->skewColType,
							  values, nvalues, numbers, nnumbers);
			ReleaseSysCache(statsTuple);
			return;
		}

		/*
		 * Okay, set up the skew hashtable.
		 *
		 * skewBucket[] is an open addressing hashtable with a power of 2 size
		 * that is greater than the number of MCV values.  (This ensures there
		 * will be at least one null entry, so searches will always
		 * terminate.)
		 *
		 * Note: this code could fail if mcvsToUse exceeds INT_MAX/8 or
		 * MaxAllocSize/sizeof(void *)/8, but that is not currently possible
		 * since we limit pg_statistic entries to much less than that.
		 */
		nbuckets = 2;
		while (nbuckets <= mcvsToUse)
			nbuckets <<= 1;
		/* use two more bits just to help avoid collisions */
		nbuckets <<= 2;

		hashtable->skewEnabled = true;
		hashtable->skewBucketLen = nbuckets;

		/*
		 * We allocate the bucket memory in the hashtable's batch context. It
		 * is only needed during the first batch, and this ensures it will be
		 * automatically removed once the first batch is done.
		 */
		hashtable->skewBucket = (HashSkewBucket **)
			MemoryContextAllocZero(hashtable->batchCxt,
								   nbuckets * sizeof(HashSkewBucket *));
		hashtable->skewBucketNums = (int *)
			MemoryContextAllocZero(hashtable->batchCxt,
								   mcvsToUse * sizeof(int));

		hashtable->spaceUsed += nbuckets * sizeof(HashSkewBucket *)
			+ mcvsToUse * sizeof(int);
		hashtable->spaceUsedSkew += nbuckets * sizeof(HashSkewBucket *)
			+ mcvsToUse * sizeof(int);
		if (hashtable->spaceUsed > hashtable->spacePeak)
			hashtable->spacePeak = hashtable->spaceUsed;

		/*
		 * Create a skew bucket for each MCV hash value.
		 *
		 * Note: it is very important that we create the buckets in order of
		 * decreasing MCV frequency.  If we have to remove some buckets, they
		 * must be removed in reverse order of creation (see notes in
		 * ExecHashRemoveNextSkewBucket) and we want the least common MCVs to
		 * be removed first.
		 */
		hashfunctions = hashtable->outer_hashfunctions;

		for (i = 0; i < mcvsToUse; i++)
		{
			uint32		hashvalue;
			int			bucket;

			hashvalue = DatumGetUInt32(FunctionCall1(&hashfunctions[0],
													 values[i]));

			/*
			 * While we have not hit a hole in the hashtable and have not hit
			 * the desired bucket, we have collided with some previous hash
			 * value, so try the next bucket location.  NB: this code must
			 * match ExecHashGetSkewBucket.
			 */
			bucket = hashvalue & (nbuckets - 1);
			while (hashtable->skewBucket[bucket] != NULL &&
				   hashtable->skewBucket[bucket]->hashvalue != hashvalue)
				bucket = (bucket + 1) & (nbuckets - 1);

			/*
			 * If we found an existing bucket with the same hashvalue, leave
			 * it alone.  It's okay for two MCVs to share a hashvalue.
			 */
			if (hashtable->skewBucket[bucket] != NULL)
				continue;

			/* Okay, create a new skew bucket for this hashvalue. */
			hashtable->skewBucket[bucket] = (HashSkewBucket *)
				MemoryContextAlloc(hashtable->batchCxt,
								   sizeof(HashSkewBucket));
			hashtable->skewBucket[bucket]->hashvalue = hashvalue;
			hashtable->skewBucket[bucket]->tuples = NULL;
			hashtable->skewBucketNums[hashtable->nSkewBuckets] = bucket;
			hashtable->nSkewBuckets++;
			hashtable->spaceUsed += SKEW_BUCKET_OVERHEAD;
			hashtable->spaceUsedSkew += SKEW_BUCKET_OVERHEAD;
			if (hashtable->spaceUsed > hashtable->spacePeak)
				hashtable->spacePeak = hashtable->spaceUsed;
		}

		free_attstatsslot(node->skewColType,
						  values, nvalues, numbers, nnumbers);
	}

	ReleaseSysCache(statsTuple);
}

/*
 * ExecHashGetSkewBucket
 *
 *		Returns the index of the skew bucket for this hashvalue,
 *		or INVALID_SKEW_BUCKET_NO if the hashvalue is not
 *		associated with any active skew bucket.
 */
int
ExecHashGetSkewBucket(HashJoinTable hashtable, uint32 hashvalue)
{
	int			bucket;

	/*
	 * Always return INVALID_SKEW_BUCKET_NO if not doing skew optimization (in
	 * particular, this happens after the initial batch is done).
	 */
	if (!hashtable->skewEnabled)
		return INVALID_SKEW_BUCKET_NO;

	/*
	 * Since skewBucketLen is a power of 2, we can do a modulo by ANDing.
	 */
	bucket = hashvalue & (hashtable->skewBucketLen - 1);

	/*
	 * While we have not hit a hole in the hashtable and have not hit the
	 * desired bucket, we have collided with some other hash value, so try the
	 * next bucket location.
	 */
	while (hashtable->skewBucket[bucket] != NULL &&
		   hashtable->skewBucket[bucket]->hashvalue != hashvalue)
		bucket = (bucket + 1) & (hashtable->skewBucketLen - 1);

	/*
	 * Found the desired bucket?
	 */
	if (hashtable->skewBucket[bucket] != NULL)
		return bucket;

	/*
	 * There must not be any hashtable entry for this hash value.
	 */
	return INVALID_SKEW_BUCKET_NO;
}

/*
 * ExecHashSkewTableInsert
 *
 *		Insert a tuple into the skew hashtable.
 *
 * This should generally match up with the current-batch case in
 * ExecHashTableInsert.
 */
static void
ExecHashSkewTableInsert(HashJoinTable hashtable,
						TupleTableSlot *slot,
						uint32 hashvalue,
						int bucketNumber)
{
	MinimalTuple tuple = ExecFetchSlotMinimalTuple(slot);
	HashJoinTuple hashTuple;
	int			hashTupleSize;

	Assert(!HashJoinTableIsShared(hashtable));

	/* Create the HashJoinTuple */
	hashTupleSize = HJTUPLE_OVERHEAD + tuple->t_len;
	hashTuple = (HashJoinTuple) MemoryContextAlloc(hashtable->batchCxt,
												   hashTupleSize);
	hashTuple->hashvalue = hashvalue;
	memcpy(HJTUPLE_MINTUPLE(hashTuple), tuple, tuple->t_len);
	HeapTupleHeaderClearMatch(HJTUPLE_MINTUPLE(hashTuple));

	/* Push it onto the front of the skew bucket's list */
	hashTuple->next.unshared = hashtable->skewBucket[bucketNumber]->tuples;
	hashtable->skewBucket[bucketNumber]->tuples = hashTuple;

	/* Account for space used, and back off if we've used too much */
	hashtable->spaceUsed += hashTupleSize;
	hashtable->spaceUsedSkew += hashTupleSize;
	if (hashtable->spaceUsed > hashtable->spacePeak)
		hashtable->spacePeak = hashtable->spaceUsed;
	while (hashtable->spaceUsedSkew > hashtable->spaceAllowedSkew)
		ExecHashRemoveNextSkewBucket(hashtable);

	/* Check we are not over the total spaceAllowed, either */
	if (hashtable->spaceUsed > hashtable->spaceAllowed &&
		hashtable->growEnabled)
		ExecHashIncreaseNumBatches(hashtable);
}

/*
 *		ExecHashRemoveNextSkewBucket
 *
 *		Remove the least valuable skew bucket by pushing its tuples into
 *		the main hash table.
 */
static void
ExecHashRemoveNextSkewBucket(HashJoinTable hashtable)
{
	int			bucketToRemove;
	HashSkewBucket *bucket;
	uint32		hashvalue;
	int			bucketno;
	int			batchno;
	HashJoinTuple hashTuple;

	Assert(!HashJoinTableIsShared(hashtable));

	/* Locate the bucket to remove */
	bucketToRemove = hashtable->skewBucketNums[hashtable->nSkewBuckets - 1];
	bucket = hashtable->skewBucket[bucketToRemove];

	/*
	 * Calculate which bucket and batch the tuples belong to in the main
	 * hashtable.  They all have the same hash value, so it's the same for all
	 * of them.  Also note that it's not possible for nbatch to increase while
	 * we are processing the tuples.
	 */
	hashvalue = bucket->hashvalue;
	ExecHashGetBucketAndBatch(hashtable, hashvalue, &bucketno, &batchno);

	/* Process all tuples in the bucket */
	hashTuple = bucket->tuples;
	while (hashTuple != NULL)
	{
		HashJoinTuple nextHashTuple =
			next_tuple_in_bucket(hashtable, hashTuple);
		MinimalTuple tuple;
		Size		tupleSize;

		/*
		 * This code must agree with ExecHashTableInsert.  We do not use
		 * ExecHashTableInsert directly as ExecHashTableInsert expects a
		 * TupleTableSlot while we already have HashJoinTuples.
		 */
		tuple = HJTUPLE_MINTUPLE(hashTuple);
		tupleSize = HJTUPLE_OVERHEAD + tuple->t_len;

		/* Decide whether to put the tuple in the hash table or a temp file */
		if (batchno == hashtable->curbatch)
		{
			/* Move the tuple to the main hash table */
			HashJoinTuple copyTuple;

			/*
			 * We must copy the tuple into the dense storage, else it will not
			 * be found by, eg, ExecHashIncreaseNumBatches.
			 */
			copyTuple = (HashJoinTuple)
				dense_alloc(hashtable, tupleSize, false);
			memcpy(copyTuple, hashTuple, tupleSize);
			pfree(hashTuple);

			insert_tuple_into_bucket(hashtable, bucketno, copyTuple,
									 InvalidDsaPointer);

			/* We have reduced skew space, but overall space doesn't change */
			hashtable->spaceUsedSkew -= tupleSize;
		}
		else
		{
			/* Put the tuple into a temp file for later batches */
			Assert(batchno > hashtable->curbatch);
			ExecHashJoinSaveTuple(tuple, hashvalue,
								  &hashtable->innerBatchFile[batchno]);
			pfree(hashTuple);
			hashtable->spaceUsed -= tupleSize;
			hashtable->spaceUsedSkew -= tupleSize;
		}

		hashTuple = nextHashTuple;

		/* allow this loop to be cancellable */
		CHECK_FOR_INTERRUPTS();
	}

	/*
	 * Free the bucket struct itself and reset the hashtable entry to NULL.
	 *
	 * NOTE: this is not nearly as simple as it looks on the surface, because
	 * of the possibility of collisions in the hashtable.  Suppose that hash
	 * values A and B collide at a particular hashtable entry, and that A was
	 * entered first so B gets shifted to a different table entry.  If we were
	 * to remove A first then ExecHashGetSkewBucket would mistakenly start
	 * reporting that B is not in the hashtable, because it would hit the NULL
	 * before finding B.  However, we always remove entries in the reverse
	 * order of creation, so this failure cannot happen.
	 */
	hashtable->skewBucket[bucketToRemove] = NULL;
	hashtable->nSkewBuckets--;
	pfree(bucket);
	hashtable->spaceUsed -= SKEW_BUCKET_OVERHEAD;
	hashtable->spaceUsedSkew -= SKEW_BUCKET_OVERHEAD;

	/*
	 * If we have removed all skew buckets then give up on skew optimization.
	 * Release the arrays since they aren't useful any more.
	 */
	if (hashtable->nSkewBuckets == 0)
	{
		hashtable->skewEnabled = false;
		pfree(hashtable->skewBucket);
		pfree(hashtable->skewBucketNums);
		hashtable->skewBucket = NULL;
		hashtable->skewBucketNums = NULL;
		hashtable->spaceUsed -= hashtable->spaceUsedSkew;
		hashtable->spaceUsedSkew = 0;
	}
}

/*
 * Allocate 'size' bytes from the currently active HashMemoryChunk.  If
 * 'respect_work_mem' is true, this may cause the number of batches to be
 * increased in an attempt to shrink the hash table.
 */
static void *
dense_alloc(HashJoinTable hashtable, Size size, bool respect_work_mem)
{
	HashMemoryChunk newChunk;
	char	   *ptr;

	/* just in case the size is not already aligned properly */
	size = MAXALIGN(size);

	/*
	 * If tuple size is larger than of 1/4 of chunk size, allocate a separate
	 * chunk.
	 */
	if (size > HASH_CHUNK_THRESHOLD)
	{
		if (respect_work_mem &&
			hashtable->growEnabled &&
			hashtable->spaceUsed + HASH_CHUNK_HEADER_SIZE + size >
			hashtable->spaceAllowed)
		{
			/* work_mem would be exceeded: try to shrink hash table */
			ExecHashIncreaseNumBatches(hashtable);
		}

		/* allocate new chunk and put it at the beginning of the list */
		newChunk = (HashMemoryChunk) MemoryContextAlloc(hashtable->batchCxt,
								 offsetof(HashMemoryChunkData, data) + size);
		newChunk->maxlen = size;
		newChunk->used = 0;
		newChunk->ntuples = 0;

		/*
		 * Add this chunk to the list after the first existing chunk, so that
		 * we don't lose the remaining space in the "current" chunk.
		 */
		if (hashtable->chunks != NULL)
		{
			newChunk->next.unshared = hashtable->chunks->next.unshared;
			hashtable->chunks->next.unshared = newChunk;
		}
		else
		{
			newChunk->next.unshared = hashtable->chunks;
			hashtable->chunks = newChunk;
		}

		newChunk->used += size;
		newChunk->ntuples += 1;

		/* count this single-tuple chunk as space used */
		hashtable->spaceUsed += HASH_CHUNK_HEADER_SIZE + size;
		if (hashtable->spaceUsed > hashtable->spacePeak)
			hashtable->spacePeak = hashtable->spaceUsed;

		return newChunk->data;
	}

	/*
	 * See if we have enough space for it in the current chunk (if any). If
	 * not, allocate a fresh chunk.
	 */
	if ((hashtable->chunks == NULL) ||
		(hashtable->chunks->maxlen - hashtable->chunks->used) < size)
	{
		if (respect_work_mem &&
			hashtable->growEnabled &&
			hashtable->spaceUsed + HASH_CHUNK_SIZE > hashtable->spaceAllowed)
		{
			/* work_mem would be exceeded: try to shrink hash table */
			ExecHashIncreaseNumBatches(hashtable);
		}

		/* allocate new chunk and put it at the beginning of the list */
		newChunk = (HashMemoryChunk) MemoryContextAlloc(hashtable->batchCxt,
					  HASH_CHUNK_SIZE);

		newChunk->maxlen = HASH_CHUNK_SIZE - HASH_CHUNK_HEADER_SIZE;
		newChunk->used = size;
		newChunk->ntuples = 1;

		newChunk->next.unshared = hashtable->chunks;
		hashtable->chunks = newChunk;

		/* count this whole mostly-empty chunk as space used */
		hashtable->spaceUsed += HASH_CHUNK_SIZE;
		if (hashtable->spaceUsed > hashtable->spacePeak)
			hashtable->spacePeak = hashtable->spaceUsed;

		return newChunk->data;
	}

	/* There is enough space in the current chunk, let's add the tuple */
	ptr = hashtable->chunks->data + hashtable->chunks->used;
	hashtable->chunks->used += size;
	hashtable->chunks->ntuples += 1;

	/* return pointer to the start of the tuple memory */
	return ptr;
}

 /*
 * Allocate 'size' bytes from the currently active shared HashMemoryChunk, or
 * create a new chunk if necessary.  This is similar to the private memory
 * version, but coordinates memory accounting with other participants whenever
 * new chunks are needed.
 */
static void *
dense_alloc_shared(HashJoinTable hashtable,
				   Size size,
				   dsa_pointer *shared)
{
	dsa_pointer chunk_shared;
	HashMemoryChunk chunk;
	Size chunk_size;

	/* just in case the size is not already aligned properly */
	size = MAXALIGN(size);

	/*
	 * Fast path: if there is enough space in this backend's current chunk,
	 * then we can allocate without any locking.
	 */
	chunk = hashtable->current_chunk;
	if (chunk != NULL &&
		size < HASH_CHUNK_THRESHOLD &&
		chunk->maxlen - chunk->used >= size)
	{
		void *result;

		chunk_shared = hashtable->current_chunk_shared;
		Assert(chunk == dsa_get_address(hashtable->area, chunk_shared));
		*shared = chunk_shared + HASH_CHUNK_HEADER_SIZE + chunk->used;
		result = chunk->data + chunk->used;
		chunk->used += size;
		chunk->ntuples += 1;

		Assert(chunk->used <= chunk->maxlen);
		Assert(result == dsa_get_address(hashtable->area, *shared));

		return result;
	}

	/*
	 * Slow path: try to allocate a new chunk.
	 */
	LWLockAcquire(&hashtable->shared->chunk_lock, LW_EXCLUSIVE);

	/* TODO: detect batch increase in progress here */

	/* Oversized tuples get their own chunk. */
	if (size > HASH_CHUNK_THRESHOLD)
		chunk_size = size + HASH_CHUNK_HEADER_SIZE;
	else
		chunk_size = HASH_CHUNK_SIZE;

	/* TODO: work_mem size check triggering batch increase here */

	/*
	 * If there was a chunk already, then add its tuple count to the shared
	 * total now.  The final chunk's count will be handled in finish_loading.
	 */
	if (chunk != NULL)
		hashtable->shared->ntuples += chunk->ntuples;

	/* We are cleared to allocate a new chunk. */
	chunk_shared = dsa_allocate(hashtable->area, chunk_size);
	if (!DsaPointerIsValid(chunk_shared))
		ereport(ERROR,
				(errcode(ERRCODE_PROGRAM_LIMIT_EXCEEDED),
				 errmsg("out of memory")));

	hashtable->shared->size += chunk_size;

	/* Set up the chunk. */
	chunk = (HashMemoryChunk) dsa_get_address(hashtable->area, chunk_shared);
	*shared = chunk_shared + HASH_CHUNK_HEADER_SIZE;
	chunk->maxlen = chunk_size - offsetof(HashMemoryChunkData, data);
	chunk->used = size;
	chunk->ntuples = 1;

	/*
	 * Push it onto the list of chunks, so that it can be found if we need to
	 * increase the number of buckets or batches and process all tuples.
	 */
	chunk->next.shared = hashtable->shared->chunks;
	hashtable->shared->chunks = chunk_shared;

	if (size > HASH_CHUNK_THRESHOLD)
	{
		/*
		 * Count oversized tuples immediately, but don't bother making this
		 * chunk the 'current' chunk because it has no more space in it for
		 * next time.
		 */
		++hashtable->shared->ntuples;
	}
	else
	{
		/*
		 * Make this the current chunk so that we can use the fast path to
		 * fill the rest of it up in future called.  We will count this tuple
		 * later, when the chunk is full.
		 */
		hashtable->current_chunk = chunk;
		hashtable->current_chunk_shared = chunk_shared;
	}
	/*
	 * Update local copy of total tuples so it can be used to compute the load
	 * factor and trigger bucket growth.
	 */
	hashtable->totalTuples = hashtable->shared->ntuples;
	LWLockRelease(&hashtable->shared->chunk_lock);

	Assert(chunk->data == dsa_get_address(hashtable->area, *shared));

	return chunk->data;
}

/*
 * Add the tuple count from the current chunk to the shared tuple count.  This
 * is necessary because dense_alloc_shared only updates the shared counter
 * when a new chunk is allocated, leaving the final chunk unaccounted for.
 */
static void
finish_loading(HashJoinTable hashtable)
{
	if (HashJoinTableIsShared(hashtable))
	{
		LWLockAcquire(&hashtable->shared->chunk_lock, LW_EXCLUSIVE);
		if (hashtable->current_chunk != NULL)
			hashtable->shared->ntuples += hashtable->current_chunk->ntuples;
		hashtable->totalTuples = hashtable->shared->ntuples;
		LWLockRelease(&hashtable->shared->chunk_lock);
	}
}

/*
 * Insert a tuple at the front of a given bucket identified by number.  For
 * shared hash joins, tuple_shared must be provided, pointing to the tuple in
 * the dsa_area backing the table.  For private hash joins, it should be
 * InvalidDsaPointer.
 */
static void
insert_tuple_into_bucket(HashJoinTable table, int bucketno,
						 HashJoinTuple tuple, dsa_pointer tuple_shared)
{
	if (HashJoinTableIsShared(table))
	{
		Assert(tuple == dsa_get_address(table->area, tuple_shared));
		for (;;)
		{
			tuple->next.shared =
				dsa_pointer_atomic_read(&table->buckets[bucketno].shared);
			if (dsa_pointer_atomic_compare_exchange(&table->buckets[bucketno].shared,
													&tuple->next.shared,
													tuple_shared))
				break;
		}
	}
	else
	{
		tuple->next.unshared = table->buckets[bucketno].unshared;
		table->buckets[bucketno].unshared = tuple;
	}
}

/*
 * Get the first tuple in a given bucket identified by number.
 */
static HashJoinTuple
first_tuple_in_bucket(HashJoinTable table, int bucketno)
{
	if (HashJoinTableIsShared(table))
	{
		dsa_pointer p =
			dsa_pointer_atomic_read(&table->buckets[bucketno].shared);
		return (HashJoinTuple) dsa_get_address(table->area, p);
	}
	else
		return table->buckets[bucketno].unshared;
}

/*
 * Get the next tuple in the same bucket as 'tuple'.
 */
static HashJoinTuple
next_tuple_in_bucket(HashJoinTable table, HashJoinTuple tuple)
{
	if (HashJoinTableIsShared(table))
		return (HashJoinTuple)
			dsa_get_address(table->area, tuple->next.shared);
	else
		return tuple->next.unshared;
}

/*
 * Take the next available chunk from the queue of chunks being worked on in
 * parallel.  Return NULL if there are none left.  Otherwise return a pointer
 * to the chunk, and set *shared to the DSA pointer to the chunk.
 */
static HashMemoryChunk
pop_chunk_queue_unlocked(HashJoinTable hashtable, dsa_pointer *shared)
{
	HashMemoryChunk chunk;

	Assert(HashJoinTableIsShared(hashtable));
	Assert(LWLockHeldByMe(&hashtable->shared->chunk_lock));

	if (!DsaPointerIsValid(hashtable->shared->chunk_work_queue))
		return NULL;

	*shared = hashtable->shared->chunk_work_queue;
	chunk = (HashMemoryChunk)
		dsa_get_address(hashtable->area, *shared);
	hashtable->shared->chunk_work_queue = chunk->next.shared;

	return chunk;
}

/*
 * See pop_chunk_unlocked.
 */
static HashMemoryChunk
pop_chunk_queue(HashJoinTable hashtable, dsa_pointer *shared)
{
	HashMemoryChunk chunk;

	LWLockAcquire(&hashtable->shared->chunk_lock, LW_EXCLUSIVE);
	chunk = pop_chunk_queue_unlocked(hashtable, shared);
	LWLockRelease(&hashtable->shared->chunk_lock);

	return chunk;
}<|MERGE_RESOLUTION|>--- conflicted
+++ resolved
@@ -1555,17 +1555,12 @@
 			hashtable->current_chunk_index = 0;
 		}
 
-<<<<<<< HEAD
 		/* Have we run out of chunks to scan? */
 		if (hashtable->current_chunk == NULL)
 			break;
 
-		/* Have we reached the end of this chunk yet? */
-		if (hashtable->current_chunk_index >= hashtable->current_chunk->used)
-=======
 		/* Scan the current chunk looking for unmatched tuples. */
 		while (hashtable->current_chunk_index < hashtable->current_chunk->used)
->>>>>>> de9ad7d8
 		{
 			/* Take the next tuple from this chunk. */
 			hashTuple = (HashJoinTuple)
