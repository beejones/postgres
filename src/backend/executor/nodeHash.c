/*-------------------------------------------------------------------------
 *
 * nodeHash.c
 *	  Routines to hash relations for hashjoin
 *
 * Portions Copyright (c) 1996-2017, PostgreSQL Global Development Group
 * Portions Copyright (c) 1994, Regents of the University of California
 *
 *
 * IDENTIFICATION
 *	  src/backend/executor/nodeHash.c
 *
 *-------------------------------------------------------------------------
 */
/*
 * INTERFACE ROUTINES
 *		MultiExecHash	- generate an in-memory hash table of the relation
 *		ExecInitHash	- initialize node and subnodes
 *		ExecEndHash		- shutdown node and subnodes
 */

#include "postgres.h"

#include <math.h>
#include <limits.h>

#include "access/htup_details.h"
#include "access/parallel.h"
#include "catalog/pg_statistic.h"
#include "commands/tablespace.h"
#include "executor/execdebug.h"
#include "executor/hashjoin.h"
#include "executor/nodeHash.h"
#include "executor/nodeHashjoin.h"
#include "miscadmin.h"
#include "pgstat.h"
#include "storage/barrier.h"
#include "utils/dynahash.h"
#include "utils/memutils.h"
#include "utils/lsyscache.h"
#include "utils/syscache.h"


static void ExecHashIncreaseNumBatches(HashJoinTable hashtable);
static void ExecHashIncreaseNumBuckets(HashJoinTable hashtable);
static void ExecHashReinsertAll(HashJoinTable hashtable);
static void ExecHashBuildSkewHash(HashJoinTable hashtable, Hash *node,
					  int mcvsToUse);
static void ExecHashSkewTableInsert(HashJoinTable hashtable,
						TupleTableSlot *slot,
						uint32 hashvalue,
						int bucketNumber);
static void ExecHashRemoveNextSkewBucket(HashJoinTable hashtable);

static HashMemoryChunk pop_chunk_queue(HashJoinTable table,
									   dsa_pointer *shared);
static HashJoinTuple next_tuple_in_bucket(HashJoinTable table,
										  HashJoinTuple tuple);

static void insert_tuple_into_bucket(HashJoinTable table, int bucketno,
									 HashJoinTuple tuple,
									 dsa_pointer tuple_pointer);
static HashJoinTuple first_tuple_in_bucket(HashJoinTable table, int bucketno);
static HashJoinTuple next_tuple_in_bucket(HashJoinTable table,
										  HashJoinTuple tuple);

static void *dense_alloc(HashJoinTable hashtable, Size size,
						 bool respect_work_mem);
static void *dense_alloc_shared(HashJoinTable hashtable, Size size,
								dsa_pointer *shared);
static void finish_loading(HashJoinTable hashtable);

/* ----------------------------------------------------------------
 *		ExecHash
 *
 *		stub for pro forma compliance
 * ----------------------------------------------------------------
 */
TupleTableSlot *
ExecHash(HashState *node)
{
	elog(ERROR, "Hash node does not support ExecProcNode call convention");
	return NULL;
}

/* ----------------------------------------------------------------
 *		MultiExecHash
 *
 *		build hash table for hashjoin, doing partitioning if more
 *		than one batch is required.
 * ----------------------------------------------------------------
 */
Node *
MultiExecHash(HashState *node)
{
	PlanState  *outerNode;
	List	   *hashkeys;
	HashJoinTable hashtable;
	TupleTableSlot *slot;
	ExprContext *econtext;
	uint32		hashvalue;
	Barrier	   *barrier;

	/* must provide our own instrumentation support */
	if (node->ps.instrument)
		InstrStartNode(node->ps.instrument);

	/*
	 * get state info from node
	 */
	outerNode = outerPlanState(node);
	hashtable = node->hashtable;

	if (HashJoinTableIsShared(hashtable))
	{
		/*
		 * Synchronize parallel hash table builds.  At this stage we know that
		 * the shared hash table has been created, but we don't know if our
		 * peers are still in MultiExecHash and if so how far through.  We use
		 * the phase to synchronize with them.
		 */
		barrier = &hashtable->shared->barrier;

		switch (BarrierPhase(barrier))
		{
		case PHJ_PHASE_BEGINNING:
			/* ExecHashTableCreate already handled this phase. */
			Assert(false);
		case PHJ_PHASE_CREATING:
			/* Wait for serial phase, and then either build or wait. */
			if (BarrierWait(barrier, WAIT_EVENT_HASH_CREATING))
				goto build;
			else if (node->ps.plan->parallel_aware)
				goto build;
			else
				goto post_build;
		case PHJ_PHASE_BUILDING:
			/* Building is already underway.  Can we join in? */
			if (node->ps.plan->parallel_aware)
				goto build;
			else
				goto post_build;
		case PHJ_PHASE_RESIZING:
			/* Can't help with serial phase. */
			goto post_resize;
		case PHJ_PHASE_REINSERTING:
			/* Reinserting is in progress after resizing.  Let's help. */
			goto reinsert;
		default:
			/* The hash table building work is already finished. */
			goto finish;
		}
	}

 build:
	if (HashJoinTableIsShared(hashtable))
	{
		/* Make sure our local state is up-to-date so we can build. */
		Assert(BarrierPhase(barrier) == PHJ_PHASE_BUILDING);
		ExecHashUpdate(hashtable);
	}

	/*
	 * set expression context
	 */
	hashkeys = node->hashkeys;
	econtext = node->ps.ps_ExprContext;

	/*
	 * get all inner tuples and insert into the hash table (or temp files)
	 */
	for (;;)
	{
		slot = ExecProcNode(outerNode);
		if (TupIsNull(slot))
			break;
		/* We have to compute the hash value */
		econtext->ecxt_innertuple = slot;
		if (ExecHashGetHashValue(hashtable, econtext, hashkeys,
								 false, hashtable->keepNulls,
								 &hashvalue))
		{
			int			bucketNumber;

			bucketNumber = ExecHashGetSkewBucket(hashtable, hashvalue);
			if (bucketNumber != INVALID_SKEW_BUCKET_NO)
			{
				/* It's a skew tuple, so put it into that hash table */
				ExecHashSkewTableInsert(hashtable, slot, hashvalue,
										bucketNumber);
				hashtable->skewTuples += 1;
			}
			else
			{
				/* Not subject to skew optimization, so insert normally */
				ExecHashTableInsert(hashtable, slot, hashvalue);
			}
			hashtable->partialTuples += 1;
			if (!HashJoinTableIsShared(hashtable))
				hashtable->totalTuples += 1;
		}
	}
<<<<<<< HEAD
	finish_loading(hashtable);
	TRACE_POSTGRESQL_HASH_BUILD_DONE((int) hashtable->partialTuples);

 post_build:
	if (HashJoinTableIsShared(hashtable))
	{
		bool elected_to_resize;

		/*
		 * Wait for all backends to finish building.  If only one worker is
		 * running the building phase because of a non-partial inner plan, the
		 * other workers will pile up here waiting.  If multiple worker are
		 * building, they should finish close to each other in time.
		 */
		Assert(BarrierPhase(barrier) == PHJ_PHASE_BUILDING);
		elected_to_resize = BarrierWait(barrier, WAIT_EVENT_HASH_BUILDING);
		/*
		 * Resizing is a serial phase.  All but one should skip ahead to
		 * reinserting phase, but all workers should update their copy of the
		 * shared tuple count with the final total first.
		 */
		if (!elected_to_resize)
			goto post_resize;
		Assert(BarrierPhase(barrier) == PHJ_PHASE_RESIZING);
	}
=======
>>>>>>> 7dac2c3b

	/* resize the hash table if needed (NTUP_PER_BUCKET exceeded) */
	ExecHashUpdate(hashtable);
	ExecHashIncreaseNumBuckets(hashtable);

 post_resize:
	if (HashJoinTableIsShared(hashtable))
	{
		Assert(BarrierPhase(barrier) == PHJ_PHASE_RESIZING);
		BarrierWait(barrier, WAIT_EVENT_HASH_RESIZING);
		Assert(BarrierPhase(barrier) == PHJ_PHASE_REINSERTING);
	}

 reinsert:
	/* If the table was resized, insert tuples into the new buckets. */
	ExecHashUpdate(hashtable);
	ExecHashReinsertAll(hashtable);

	if (HashJoinTableIsShared(hashtable))
	{
		Assert(BarrierPhase(barrier) == PHJ_PHASE_REINSERTING);
		BarrierWait(barrier, WAIT_EVENT_HASH_REINSERTING);
		Assert(BarrierPhase(barrier) == PHJ_PHASE_PROBING);
	}

 finish:
	if (HashJoinTableIsShared(hashtable))
	{
		/*
		 * Building has finished.  The other workers may be probing or
		 * processing unmatched tuples for the initial batch, or dealing with
		 * later batches.  The next synchronization point is in ExecHashJoin's
		 * HJ_BUILD_HASHTABLE case, which will figure that out and synchronize
		 * this backend's local state machine with the group phase.
		 */
		Assert(BarrierPhase(barrier) >= PHJ_PHASE_PROBING);
		ExecHashUpdate(hashtable);
	}

	/* must provide our own instrumentation support */
	if (node->ps.instrument)
		InstrStopNode(node->ps.instrument, hashtable->partialTuples);

	/*
	 * We do not return the hash table directly because it's not a subtype of
	 * Node, and so would violate the MultiExecProcNode API.  Instead, our
	 * parent Hashjoin node is expected to know how to fish it out of our node
	 * state.  Ugly but not really worth cleaning up, since Hashjoin knows
	 * quite a bit more about Hash besides that.
	 */
	return NULL;
}

/* ----------------------------------------------------------------
 *		ExecInitHash
 *
 *		Init routine for Hash node
 * ----------------------------------------------------------------
 */
HashState *
ExecInitHash(Hash *node, EState *estate, int eflags)
{
	HashState  *hashstate;

	/* check for unsupported flags */
	Assert(!(eflags & (EXEC_FLAG_BACKWARD | EXEC_FLAG_MARK)));

	/*
	 * create state structure
	 */
	hashstate = makeNode(HashState);
	hashstate->ps.plan = (Plan *) node;
	hashstate->ps.state = estate;
	hashstate->hashtable = NULL;
	hashstate->hashkeys = NIL;	/* will be set by parent HashJoin */

	/*
	 * Miscellaneous initialization
	 *
	 * create expression context for node
	 */
	ExecAssignExprContext(estate, &hashstate->ps);

	/*
	 * initialize our result slot
	 */
	ExecInitResultTupleSlot(estate, &hashstate->ps);

	/*
	 * initialize child expressions
	 */
	hashstate->ps.targetlist = (List *)
		ExecInitExpr((Expr *) node->plan.targetlist,
					 (PlanState *) hashstate);
	hashstate->ps.qual = (List *)
		ExecInitExpr((Expr *) node->plan.qual,
					 (PlanState *) hashstate);

	/*
	 * initialize child nodes
	 */
	outerPlanState(hashstate) = ExecInitNode(outerPlan(node), estate, eflags);

	/*
	 * initialize tuple type. no need to initialize projection info because
	 * this node doesn't do projections
	 */
	ExecAssignResultTypeFromTL(&hashstate->ps);
	hashstate->ps.ps_ProjInfo = NULL;

	return hashstate;
}

/* ---------------------------------------------------------------
 *		ExecEndHash
 *
 *		clean up routine for Hash node
 * ----------------------------------------------------------------
 */
void
ExecEndHash(HashState *node)
{
	PlanState  *outerPlan;

	/*
	 * free exprcontext
	 */
	ExecFreeExprContext(&node->ps);

	/*
	 * shut down the subplan
	 */
	outerPlan = outerPlanState(node);
	ExecEndNode(outerPlan);
}


/* ----------------------------------------------------------------
 *		ExecHashTableCreate
 *
 *		create an empty hashtable data structure for hashjoin.
 * ----------------------------------------------------------------
 */
HashJoinTable
ExecHashTableCreate(HashState *state, List *hashOperators, bool keepNulls)
{
	Hash	   *node;
	HashJoinTable hashtable;
	SharedHashJoinTable shared_hashtable;
	Plan	   *outerNode;
	size_t		space_allowed;
	int			nbuckets;
	int			nbatch;
	double		rows;
	int			num_skew_mcvs;
	int			log2_nbuckets;
	int			nkeys;
	int			i;
	ListCell   *ho;
	MemoryContext oldcxt;

	/*
	 * Get information about the size of the relation to be hashed (it's the
	 * "outer" subtree of this node, but the inner relation of the hashjoin).
	 * Compute the appropriate size of the hash table.
	 */
	node = (Hash *) state->ps.plan;
	outerNode = outerPlan(node);

	/*
	 * If this is shared hash table with a partial plan, then we can't use
	 * outerNode->plan_rows to estimate its size.  We need an estimate of the
	 * total number of rows from all partial plans running.
	 */
	rows = node->plan.parallel_aware ? node->rows_total : outerNode->plan_rows;

	shared_hashtable = state->shared_table_data;
	ExecChooseHashTableSize(rows, outerNode->plan_width,
							OidIsValid(node->skewTable),
							shared_hashtable != NULL,
							shared_hashtable != NULL ?
							shared_hashtable->planned_participants - 1 : 0,
							&space_allowed,
							&nbuckets, &nbatch, &num_skew_mcvs);

	/* nbuckets must be a power of 2 */
	log2_nbuckets = my_log2(nbuckets);
	Assert(nbuckets == (1 << log2_nbuckets));

	/*
	 * Initialize the hash table control block.
	 *
	 * The hashtable control block is just palloc'd from the executor's
	 * per-query memory context.
	 */
	hashtable = (HashJoinTable) palloc(sizeof(HashJoinTableData));
	hashtable->nbuckets = nbuckets;
	hashtable->nbuckets_original = nbuckets;
	hashtable->nbuckets_optimal = nbuckets;
	hashtable->log2_nbuckets = log2_nbuckets;
	hashtable->log2_nbuckets_optimal = log2_nbuckets;
	hashtable->buckets = NULL;
	hashtable->keepNulls = keepNulls;
	hashtable->skewEnabled = false;
	hashtable->skewBucket = NULL;
	hashtable->skewBucketLen = 0;
	hashtable->nSkewBuckets = 0;
	hashtable->skewBucketNums = NULL;
	hashtable->nbatch = nbatch;
	hashtable->curbatch = 0;
	hashtable->nbatch_original = nbatch;
	hashtable->nbatch_outstart = nbatch;
	hashtable->growEnabled = true;
	hashtable->partialTuples = 0;
	hashtable->totalTuples = 0;
	hashtable->skewTuples = 0;
	hashtable->innerBatchFile = NULL;
	hashtable->outerBatchFile = NULL;
	hashtable->spaceUsed = 0;
	hashtable->spacePeak = 0;
	hashtable->spaceAllowed = space_allowed;
	hashtable->spaceUsedSkew = 0;
	hashtable->spaceAllowedSkew =
		hashtable->spaceAllowed * SKEW_WORK_MEM_PERCENT / 100;
	hashtable->chunks = NULL;
	hashtable->unmatched_chunks = NULL;
	hashtable->chunks_to_reinsert = NULL;
	hashtable->current_chunk = NULL;
	hashtable->area = state->ps.state->es_query_dsa;
	hashtable->shared = state->shared_table_data;

#ifdef HJDEBUG
	printf("Hashjoin %p: initial nbatch = %d, nbuckets = %d\n",
		   hashtable, nbatch, nbuckets);
#endif

	/*
	 * Get info about the hash functions to be used for each hash key. Also
	 * remember whether the join operators are strict.
	 */
	nkeys = list_length(hashOperators);
	hashtable->outer_hashfunctions =
		(FmgrInfo *) palloc(nkeys * sizeof(FmgrInfo));
	hashtable->inner_hashfunctions =
		(FmgrInfo *) palloc(nkeys * sizeof(FmgrInfo));
	hashtable->hashStrict = (bool *) palloc(nkeys * sizeof(bool));
	i = 0;
	foreach(ho, hashOperators)
	{
		Oid			hashop = lfirst_oid(ho);
		Oid			left_hashfn;
		Oid			right_hashfn;

		if (!get_op_hash_functions(hashop, &left_hashfn, &right_hashfn))
			elog(ERROR, "could not find hash function for hash operator %u",
				 hashop);
		fmgr_info(left_hashfn, &hashtable->outer_hashfunctions[i]);
		fmgr_info(right_hashfn, &hashtable->inner_hashfunctions[i]);
		hashtable->hashStrict[i] = op_strict(hashop);
		i++;
	}

	/*
	 * Create temporary memory contexts in which to keep the hashtable working
	 * storage if using private hash table.  See notes in executor/hashjoin.h.
	 */
	hashtable->hashCxt = AllocSetContextCreate(CurrentMemoryContext,
											   "HashTableContext",
											   ALLOCSET_DEFAULT_SIZES);

	hashtable->batchCxt = AllocSetContextCreate(hashtable->hashCxt,
												"HashBatchContext",
												ALLOCSET_DEFAULT_SIZES);

	/* Allocate data that will live for the life of the hashjoin */

	oldcxt = MemoryContextSwitchTo(hashtable->hashCxt);

	if (nbatch > 1)
	{
		/*
		 * allocate and initialize the file arrays in hashCxt
		 */
		hashtable->innerBatchFile = (BufFile **)
			palloc0(nbatch * sizeof(BufFile *));
		hashtable->outerBatchFile = (BufFile **)
			palloc0(nbatch * sizeof(BufFile *));
		/* The files will not be opened until needed... */
		/* ... but make sure we have temp tablespaces established for them */
		PrepareTempTablespaces();
	}

	MemoryContextSwitchTo(oldcxt);

	if (HashJoinTableIsShared(hashtable))
	{
		Barrier *barrier;

		/*
		 * Attach to the barrier.  The corresponding detach operation is in
		 * ExecHashTableDetach.
		 */
		barrier = &hashtable->shared->barrier;
		BarrierAttach(barrier);

		/*
		 * So far we have no idea whether there are any other participants, and
		 * if so, what phase they are working on.  The only thing we care about
		 * at this point is whether someone has already created the shared
		 * hash table yet.  If not, one backend will be elected to do that
		 * now.
		 */
		if (BarrierPhase(barrier) == PHJ_PHASE_BEGINNING)
		{
			if (BarrierWait(barrier, WAIT_EVENT_HASH_BEGINNING))
			{
				/* Serial phase: create the hash table */
				Size bytes;
				HashJoinBucketHead *buckets;
				int i;
				SharedHashJoinTable shared;
				dsa_area *area;

				shared = hashtable->shared;
				area = hashtable->area;
				bytes = nbuckets * sizeof(HashJoinBucketHead);

				/* Allocate the hash table buckets. */
				shared->buckets = dsa_allocate(area, bytes);
				if (!DsaPointerIsValid(shared->buckets))
					ereport(ERROR,
							(errcode(ERRCODE_PROGRAM_LIMIT_EXCEEDED),
							 errmsg("out of memory")));

				/* Initialize the hash table buckets to empty. */
				buckets = dsa_get_address(area, shared->buckets);
				for (i = 0; i < nbuckets; ++i)
					dsa_pointer_atomic_init(&buckets[i].shared,
											InvalidDsaPointer);

				/* Initialize the rest of parallel_state. */
				hashtable->shared->nbuckets = nbuckets;
				hashtable->shared->log2_nbuckets = log2_nbuckets;
				hashtable->shared->size = bytes;

				/* TODO: ExecHashBuildSkewHash */

				/*
				 * The backend-local pointers in hashtable will be set up by
				 * ExecHashUpdate, at each point where they might have
				 * changed.
				 */
			}
			Assert(BarrierPhase(&hashtable->shared->barrier) ==
				   PHJ_PHASE_CREATING);
			/* The next synchronization point is in MultiExecHash. */
		}
	}
	else
	{
		/*
		 * Prepare context for the first-scan space allocations; allocate the
		 * hashbucket array therein, and set each bucket "empty".
		 */
		MemoryContextSwitchTo(hashtable->batchCxt);

		hashtable->buckets = (HashJoinBucketHead *)
			palloc0(nbuckets * sizeof(HashJoinBucketHead));
		hashtable->spaceUsed = nbuckets * sizeof(HashJoinTuple);
		hashtable->spacePeak = hashtable->spaceUsed;

		MemoryContextSwitchTo(oldcxt);

		/*
		 * Set up for skew optimization, if possible and there's a need for
		 * more than one batch.  (In a one-batch join, there's no point in
		 * it.)
		 */
		if (nbatch > 1)
			ExecHashBuildSkewHash(hashtable, node, num_skew_mcvs);
	}

	return hashtable;
}


/*
 * Compute appropriate size for hashtable given the estimated size of the
 * relation to be hashed (number of rows and average row width).
 *
 * This is exported so that the planner's costsize.c can use it.
 */

/* Target bucket loading (tuples per bucket) */
#define NTUP_PER_BUCKET			1

void
ExecChooseHashTableSize(double ntuples, int tupwidth, bool useskew,
						bool shared, int parallel_workers,
						size_t *space_allowed,
						int *numbuckets,
						int *numbatches,
						int *num_skew_mcvs)
{
	int			tupsize;
	double		inner_rel_bytes;
	long		bucket_bytes;
	long		hash_table_bytes;
	long		skew_table_bytes;
	long		max_pointers;
	long		mppow2;
	int			nbatch = 1;
	int			nbuckets;
	double		dbuckets;

	/* Force a plausible relation size if no info */
	if (ntuples <= 0.0)
		ntuples = 1000.0;

	/* Estimate tupsize based on footprint of tuple in hashtable. */
	tupsize = HJTUPLE_OVERHEAD +
		MAXALIGN(SizeofMinimalTupleHeader) +
		MAXALIGN(tupwidth);

	/* Estimate total size including chunk overhead */
	if (tupsize > HASH_CHUNK_THRESHOLD)
	{
		/* Large tuples have a chunk each */
		inner_rel_bytes = ntuples * (tupsize + HASH_CHUNK_HEADER_SIZE);
	}
	else
	{
		int64 tuples;
		int tuples_per_chunk;
		int chunks;

		/* Small tuples get packed into fixed sized chunks */
		tuples_per_chunk = (HASH_CHUNK_SIZE - HASH_CHUNK_HEADER_SIZE) / tupsize;
		tuples = (int64) ntuples;
		chunks = tuples / tuples_per_chunk + (tuples % tuples_per_chunk != 0);
		inner_rel_bytes = HASH_CHUNK_SIZE * chunks;
	}

	/*
	 * Target in-memory hashtable size is work_mem kilobytes.  Shared hash
	 * tables are allowed to multiply work_mem by the number of participants,
	 * since other non-shared memory based plans allow each participant to use
	 * work_mem for the same total.
	 */
	hash_table_bytes = work_mem * 1024L;
	if (shared && parallel_workers > 0)
		hash_table_bytes *= parallel_workers + 1;	/* one for the leader */
	*space_allowed = hash_table_bytes;

	/*
	 * If skew optimization is possible, estimate the number of skew buckets
	 * that will fit in the memory allowed, and decrement the assumed space
	 * available for the main hash table accordingly.
	 *
	 * We make the optimistic assumption that each skew bucket will contain
	 * one inner-relation tuple.  If that turns out to be low, we will recover
	 * at runtime by reducing the number of skew buckets.
	 *
	 * hashtable->skewBucket will have up to 8 times as many HashSkewBucket
	 * pointers as the number of MCVs we allow, since ExecHashBuildSkewHash
	 * will round up to the next power of 2 and then multiply by 4 to reduce
	 * collisions.
	 */
	if (useskew)
	{
		skew_table_bytes = hash_table_bytes * SKEW_WORK_MEM_PERCENT / 100;

		/*----------
		 * Divisor is:
		 * size of a hash tuple +
		 * worst-case size of skewBucket[] per MCV +
		 * size of skewBucketNums[] entry +
		 * size of skew bucket struct itself
		 *----------
		 */
		*num_skew_mcvs = skew_table_bytes / (tupsize +
											 (8 * sizeof(HashSkewBucket *)) +
											 sizeof(int) +
											 SKEW_BUCKET_OVERHEAD);
		if (*num_skew_mcvs > 0)
			hash_table_bytes -= skew_table_bytes;
	}
	else
		*num_skew_mcvs = 0;

	/*
	 * Set nbuckets to achieve an average bucket load of NTUP_PER_BUCKET when
	 * memory is filled, assuming a single batch; but limit the value so that
	 * the pointer arrays we'll try to allocate do not exceed work_mem nor
	 * MaxAllocSize.
	 *
	 * Note that both nbuckets and nbatch must be powers of 2 to make
	 * ExecHashGetBucketAndBatch fast.
	 */
	max_pointers = (work_mem * 1024L) / sizeof(HashJoinBucketHead);
	max_pointers = Min(max_pointers, MaxAllocSize / sizeof(HashJoinBucketHead));
	/* If max_pointers isn't a power of 2, must round it down to one */
	mppow2 = 1L << my_log2(max_pointers);
	if (max_pointers != mppow2)
		max_pointers = mppow2 / 2;

	/* Also ensure we avoid integer overflow in nbatch and nbuckets */
	/* (this step is redundant given the current value of MaxAllocSize) */
	max_pointers = Min(max_pointers, INT_MAX / 2);

	dbuckets = ceil(ntuples / NTUP_PER_BUCKET);
	dbuckets = Min(dbuckets, max_pointers);
	nbuckets = (int) dbuckets;
	/* don't let nbuckets be really small, though ... */
	nbuckets = Max(nbuckets, 1024);
	/* ... and force it to be a power of 2. */
	nbuckets = 1 << my_log2(nbuckets);

	/*
	 * If there's not enough space to store the projected number of tuples and
	 * the required bucket headers, we will need multiple batches.
	 */
	bucket_bytes = sizeof(HashJoinBucketHead) * nbuckets;
	if (inner_rel_bytes + bucket_bytes > hash_table_bytes)
	{
		/* We'll need multiple batches */
		long		lbuckets;
		double		dbatch;
		int			minbatch;
		long		bucket_size;

		/*
		 * Estimate the number of buckets we'll want to have when work_mem is
		 * entirely full.  Each bucket will contain a bucket pointer plus
		 * NTUP_PER_BUCKET tuples, whose projected size already includes
		 * overhead for the hash code, pointer to the next tuple, etc.
		 */
		bucket_size = (tupsize * NTUP_PER_BUCKET + sizeof(HashJoinBucketHead));
		lbuckets = 1L << my_log2(hash_table_bytes / bucket_size);
		lbuckets = Min(lbuckets, max_pointers);
		nbuckets = (int) lbuckets;
		nbuckets = 1 << my_log2(nbuckets);
		bucket_bytes = nbuckets * sizeof(HashJoinBucketHead);

		/*
		 * Buckets are simple pointers to hashjoin tuples, while tupsize
		 * includes the pointer, hash code, and MinimalTupleData.  So buckets
		 * should never really exceed 25% of work_mem (even for
		 * NTUP_PER_BUCKET=1); except maybe for work_mem values that are not
		 * 2^N bytes, where we might get more because of doubling. So let's
		 * look for 50% here.
		 */
		Assert(bucket_bytes <= hash_table_bytes / 2);

		/* Calculate required number of batches. */
		dbatch = ceil(inner_rel_bytes / (hash_table_bytes - bucket_bytes));
		dbatch = Min(dbatch, max_pointers);
		minbatch = (int) dbatch;
		nbatch = 2;
		while (nbatch < minbatch)
			nbatch <<= 1;
	}

	Assert(nbuckets > 0);
	Assert(nbatch > 0);

	*numbuckets = nbuckets;
	*numbatches = nbatch;
}

/*
 * Detach from the shared hash table, freeing all memory if we are the last to
 * detach.
 */
void
ExecHashTableDetach(HashJoinTable hashtable)
{
	if (HashJoinTableIsShared(hashtable))
	{
		Barrier *barrier = &hashtable->shared->barrier;

		/*
		 * Instead of waiting at the end of a hash join for all participants
		 * to finish, we detach and let the last to detach clean up the shared
		 * resources.  This avoids unnecessary waiting at the end of single
		 * batch probes.
		 */
		if (BarrierDetach(barrier))
		{
			/* Serial: free the buckets and chunks */
			if (DsaPointerIsValid(hashtable->shared->buckets))
			{
				dsa_pointer chunk_shared;

				/*
				 * We could just forget about the memory, since the whole area
				 * will be freed at the end of the query anyway.  But that
				 * wouldn't work for rescans, where we'll be allocating a
				 * whole hashtable again, creating a leak.  Perhaps we could
				 * consider moving all the chunks to a freelist here for reuse
				 * in the cast of a rescan, so that we can avoid the cost of
				 * one backend freeing all chunks in the common case.
				 */
				dsa_free(hashtable->area, hashtable->shared->buckets);
				hashtable->shared->buckets = InvalidDsaPointer;
				hashtable->shared->chunk_work_queue = hashtable->shared->chunks;
				while (pop_chunk_queue(hashtable, &chunk_shared) != NULL)
					dsa_free(hashtable->area, chunk_shared);
			}
		}
		hashtable->shared = NULL;
	}
}

/* ----------------------------------------------------------------
 *		ExecHashTableDestroy
 *
 *		destroy a hash table
 * ----------------------------------------------------------------
 */
void
ExecHashTableDestroy(HashJoinTable hashtable)
{
	int			i;

	/* If shared, clean up shared memory and detach. */
	ExecHashTableDetach(hashtable);

	/*
	 * Make sure all the temp files are closed.  We skip batch 0, since it
	 * can't have any temp files (and the arrays might not even exist if
	 * nbatch is only 1).
	 */
	for (i = 1; i < hashtable->nbatch; i++)
	{
		if (hashtable->innerBatchFile[i])
			BufFileClose(hashtable->innerBatchFile[i]);
		if (hashtable->outerBatchFile[i])
			BufFileClose(hashtable->outerBatchFile[i]);
	}

	/* Release working memory (batchCxt is a child, so it goes away too) */
	MemoryContextDelete(hashtable->hashCxt);

	/* And drop the control block */
	pfree(hashtable);
}

/*
 * ExecHashIncreaseNumBatches
 *		increase the original number of batches in order to reduce
 *		current memory consumption
 */
static void
ExecHashIncreaseNumBatches(HashJoinTable hashtable)
{
	int			oldnbatch = hashtable->nbatch;
	int			curbatch = hashtable->curbatch;
	int			nbatch;
	MemoryContext oldcxt;
	long		ninmemory;
	long		nfreed;
	HashMemoryChunk oldchunks;

	/* TODO: support multi-batch joins with shared hash tables */
	Assert(!HashJoinTableIsShared(hashtable));

	/* safety check to avoid overflow */
	if (oldnbatch > Min(INT_MAX / 2, MaxAllocSize / (sizeof(void *) * 2)))
		return;

	nbatch = oldnbatch * 2;
	Assert(nbatch > 1);

#ifdef HJDEBUG
	printf("Hashjoin %p: increasing nbatch to %d because space = %zu\n",
		   hashtable, nbatch, hashtable->spaceUsed);
#endif

	oldcxt = MemoryContextSwitchTo(hashtable->hashCxt);

	if (hashtable->innerBatchFile == NULL)
	{
		/* we had no file arrays before */
		hashtable->innerBatchFile = (BufFile **)
			palloc0(nbatch * sizeof(BufFile *));
		hashtable->outerBatchFile = (BufFile **)
			palloc0(nbatch * sizeof(BufFile *));
		/* time to establish the temp tablespaces, too */
		PrepareTempTablespaces();
	}
	else
	{
		/* enlarge arrays and zero out added entries */
		hashtable->innerBatchFile = (BufFile **)
			repalloc(hashtable->innerBatchFile, nbatch * sizeof(BufFile *));
		hashtable->outerBatchFile = (BufFile **)
			repalloc(hashtable->outerBatchFile, nbatch * sizeof(BufFile *));
		MemSet(hashtable->innerBatchFile + oldnbatch, 0,
			   (nbatch - oldnbatch) * sizeof(BufFile *));
		MemSet(hashtable->outerBatchFile + oldnbatch, 0,
			   (nbatch - oldnbatch) * sizeof(BufFile *));
	}

	MemoryContextSwitchTo(oldcxt);

	hashtable->nbatch = nbatch;

	/*
	 * Scan through the existing hash table entries and dump out any that are
	 * no longer of the current batch.
	 */
	ninmemory = nfreed = 0;

	/* If know we need to resize nbuckets, we can do it while rebatching. */
	if (hashtable->nbuckets_optimal != hashtable->nbuckets)
	{
		/* we never decrease the number of buckets */
		Assert(hashtable->nbuckets_optimal > hashtable->nbuckets);

		hashtable->nbuckets = hashtable->nbuckets_optimal;
		hashtable->log2_nbuckets = hashtable->log2_nbuckets_optimal;

		hashtable->buckets = repalloc(hashtable->buckets,
								sizeof(HashJoinBucketHead) * hashtable->nbuckets);
	}

	/*
	 * We will scan through the chunks directly, so that we can reset the
	 * buckets now and not have to keep track which tuples in the buckets have
	 * already been processed. We will free the old chunks as we go.
	 */
	memset(hashtable->buckets, 0, sizeof(HashJoinBucketHead) * hashtable->nbuckets);
	oldchunks = hashtable->chunks;
	hashtable->chunks = NULL;

	/* so, let's scan through the old chunks, and all tuples in each chunk */
	while (oldchunks != NULL)
	{
		HashMemoryChunk nextchunk = oldchunks->next.unshared;

		/* position within the buffer (up to oldchunks->used) */
		size_t		idx = 0;

		/* process all tuples stored in this chunk (and then free it) */
		while (idx < oldchunks->used)
		{
			HashJoinTuple hashTuple = (HashJoinTuple) (oldchunks->data + idx);
			MinimalTuple tuple = HJTUPLE_MINTUPLE(hashTuple);
			int			hashTupleSize = (HJTUPLE_OVERHEAD + tuple->t_len);
			int			bucketno;
			int			batchno;

			ninmemory++;
			ExecHashGetBucketAndBatch(hashtable, hashTuple->hashvalue,
									  &bucketno, &batchno);

			if (batchno == curbatch)
			{
				/* keep tuple in memory - copy it into the new chunk */
				HashJoinTuple copyTuple;

				copyTuple = (HashJoinTuple)
					dense_alloc(hashtable, hashTupleSize, false);
				memcpy(copyTuple, hashTuple, hashTupleSize);

				/* and add it back to the appropriate bucket */
				insert_tuple_into_bucket(hashtable, bucketno, copyTuple,
										 InvalidDsaPointer);
			}
			else
			{
				/* dump it out */
				Assert(batchno > curbatch);
				ExecHashJoinSaveTuple(HJTUPLE_MINTUPLE(hashTuple),
									  hashTuple->hashvalue,
									  &hashtable->innerBatchFile[batchno]);

				nfreed++;
			}

			/* next tuple in this chunk */
			idx += MAXALIGN(hashTupleSize);

			/* allow this loop to be cancellable */
			CHECK_FOR_INTERRUPTS();
		}

		/* we're done with this chunk - free it and proceed to the next one */
		hashtable->spaceUsed -= oldchunks->maxlen + HASH_CHUNK_HEADER_SIZE;
		pfree(oldchunks);
		oldchunks = nextchunk;
	}

#ifdef HJDEBUG
	printf("Hashjoin %p: freed %ld of %ld tuples, space now %zu\n",
		   hashtable, nfreed, ninmemory, hashtable->spaceUsed);
#endif

	/*
	 * If we dumped out either all or none of the tuples in the table, disable
	 * further expansion of nbatch.  This situation implies that we have
	 * enough tuples of identical hashvalues to overflow spaceAllowed.
	 * Increasing nbatch will not fix it since there's no way to subdivide the
	 * group any more finely. We have to just gut it out and hope the server
	 * has enough RAM.
	 */
	if (nfreed == 0 || nfreed == ninmemory)
	{
		hashtable->growEnabled = false;
#ifdef HJDEBUG
		printf("Hashjoin %p: disabling further increase of nbatch\n",
			   hashtable);
#endif
	}
}

/*
 * Update the local hashtable with the current pointers and sizes from
 * hashtable->shared.
 */
void
ExecHashUpdate(HashJoinTable hashtable)
{
	if (!HashJoinTableIsShared(hashtable))
		return;

	/* The hash table. */
	hashtable->spaceUsed = hashtable->shared->size;
	if (hashtable->spaceUsed > hashtable->spacePeak)
		hashtable->spacePeak = hashtable->spaceUsed;
	hashtable->nbuckets = hashtable->shared->nbuckets;
	hashtable->log2_nbuckets = my_log2(hashtable->nbuckets);
	hashtable->buckets = (HashJoinBucketHead *)
		dsa_get_address(hashtable->area, hashtable->shared->buckets);

	/* TODO: We don't support multi-batch shared table joins yet. */
	hashtable->nbatch = 1;
	hashtable->curbatch = 0;
}

/*
 * ExecHashIncreaseNumBuckets
 *		increase the original number of buckets in order to reduce
 *		number of tuples per bucket
 */
static void
ExecHashIncreaseNumBuckets(HashJoinTable hashtable)
{
<<<<<<< HEAD
=======
	HashMemoryChunk chunk;

>>>>>>> 7dac2c3b
	/* do nothing if not an increase (it's called increase for a reason) */
	if (hashtable->nbuckets >= hashtable->nbuckets_optimal)
		return;

#ifdef HJDEBUG
	printf("Hashjoin %p: increasing nbuckets %d => %d\n",
		   hashtable, hashtable->nbuckets, hashtable->nbuckets_optimal);
#endif

	/* account for the increase in space that will be used by buckets */
	hashtable->spaceUsed += sizeof(HashJoinBucketHead) *
		(hashtable->nbuckets_optimal - hashtable->nbuckets);
	if (hashtable->spaceUsed > hashtable->spacePeak)
		hashtable->spacePeak = hashtable->spaceUsed;

	hashtable->nbuckets = hashtable->nbuckets_optimal;
	hashtable->log2_nbuckets = hashtable->log2_nbuckets_optimal;

	Assert(hashtable->nbuckets > 1);
	Assert(hashtable->nbuckets <= (INT_MAX / 2));
	Assert(hashtable->nbuckets == (1 << hashtable->log2_nbuckets));

	/*
	 * Just reallocate the proper number of buckets - we don't need to walk
	 * through them - we can walk the dense-allocated chunks (just like in
	 * ExecHashIncreaseNumBatches, but without all the copying into new
	 * chunks).  That happens in ExecHashReinsertAll.
	 */
	if (HashJoinTableIsShared(hashtable))
	{
		HashJoinBucketHead *buckets;
		int i;

		Assert(BarrierPhase(&hashtable->shared->barrier) == PHJ_PHASE_RESIZING);

		/* Free the existing bucket array. */
		dsa_free(hashtable->area, hashtable->shared->buckets);

		/*
		 * Share the bucket array and size information, which all backends
		 * will pick up when they run ExecHashUpdate.
		 */
		hashtable->shared->size = hashtable->spaceUsed;
		hashtable->shared->nbuckets = hashtable->nbuckets;
		hashtable->shared->log2_nbuckets = hashtable->log2_nbuckets;
		hashtable->shared->buckets =
			dsa_allocate(hashtable->area,
						 hashtable->nbuckets * sizeof(HashJoinBucketHead));
		if (!DsaPointerIsValid(hashtable->shared->buckets))
			ereport(ERROR,
					(errcode(ERRCODE_PROGRAM_LIMIT_EXCEEDED),
					 errmsg("out of memory")));

		/* Initialize the new buckets. */
		buckets = dsa_get_address(hashtable->area,
								  hashtable->shared->buckets);
		for (i = 0; i < hashtable->nbuckets; ++i)
			dsa_pointer_atomic_init(&buckets[i].shared,
									InvalidDsaPointer);

		/* ExecHashReinsert needs to process all chunks. */
		hashtable->shared->chunk_work_queue = hashtable->shared->chunks;
	}
	else
	{
		hashtable->buckets = (HashJoinBucketHead *)
			repalloc(hashtable->buckets,
					 hashtable->nbuckets * sizeof(HashJoinBucketHead));
		hashtable->chunks_to_reinsert = hashtable->chunks;
		memset(hashtable->buckets, 0,
			   hashtable->nbuckets * sizeof(HashJoinBucketHead));
	}
}

/*
 * ExecHashReinsert
 *		reinsert the tuples from all chunks into the hashtable after increasing
 *		the number of buckets
 */
static void
ExecHashReinsertAll(HashJoinTable hashtable)
{
	HashMemoryChunk chunk;
	dsa_pointer chunk_shared;
#ifdef TRACE_POSTGRESQL_HASH_REINSERT_DONE
	int tuples_processed = 0;
	int chunks_processed = 0;
#endif

	/* scan through all tuples in all chunks to rebuild the hash table */
<<<<<<< HEAD
	TRACE_POSTGRESQL_HASH_REINSERT_START();
	if (HashJoinTableIsShared(hashtable))
		chunk = pop_chunk_queue(hashtable, &chunk_shared);
	else
		chunk = hashtable->chunks_to_reinsert;

	while (chunk != NULL)
=======
	for (chunk = hashtable->chunks; chunk != NULL; chunk = chunk->next)
>>>>>>> 7dac2c3b
	{
		/* process all tuples stored in this chunk */
		size_t		idx = 0;

		while (idx < chunk->used)
		{
			dsa_pointer hashTuple_shared = InvalidDsaPointer;
			HashJoinTuple hashTuple = (HashJoinTuple) (chunk->data + idx);
			int			bucketno;
			int			batchno;

			ExecHashGetBucketAndBatch(hashtable, hashTuple->hashvalue,
									  &bucketno, &batchno);

			/* add the tuple to the proper bucket */
			if (HashJoinTableIsShared(hashtable))
				hashTuple_shared = chunk_shared + HASH_CHUNK_HEADER_SIZE + idx;
			insert_tuple_into_bucket(hashtable, bucketno, hashTuple,
									 hashTuple_shared);

			/* advance index past the tuple */
			idx += MAXALIGN(HJTUPLE_OVERHEAD +
							HJTUPLE_MINTUPLE(hashTuple)->t_len);
		}
<<<<<<< HEAD

#ifdef TRACE_POSTGRESQL_HASH_REINSERT_DONE
		++chunks_processed;
#endif

		/* advance to the next chunk */
		if (HashJoinTableIsShared(hashtable))
			chunk = pop_chunk_queue(hashtable, &chunk_shared);
		else
			chunk = chunk->next.unshared;
=======
>>>>>>> 7dac2c3b
	}
}


/*
 * ExecHashTableInsert
 *		insert a tuple into the hash table depending on the hash value
 *		it may just go to a temp file for later batches
 *
 * Note: the passed TupleTableSlot may contain a regular, minimal, or virtual
 * tuple; the minimal case in particular is certain to happen while reloading
 * tuples from batch files.  We could save some cycles in the regular-tuple
 * case by not forcing the slot contents into minimal form; not clear if it's
 * worth the messiness required.
 */
void
ExecHashTableInsert(HashJoinTable hashtable,
					TupleTableSlot *slot,
					uint32 hashvalue)
{
	MinimalTuple tuple = ExecFetchSlotMinimalTuple(slot);
	int			bucketno;
	int			batchno;

	ExecHashGetBucketAndBatch(hashtable, hashvalue,
							  &bucketno, &batchno);

	/*
	 * decide whether to put the tuple in the hash table or a temp file
	 */
	if (batchno == hashtable->curbatch)
	{
		/*
		 * put the tuple in hash table
		 */
		HashJoinTuple hashTuple;
		dsa_pointer hashTuple_shared = InvalidDsaPointer;
		int			hashTupleSize;
		double		ntuples = (hashtable->totalTuples - hashtable->skewTuples);

		/* Create the HashJoinTuple */
		hashTupleSize = HJTUPLE_OVERHEAD + tuple->t_len;
		if (HashJoinTableIsShared(hashtable))
			hashTuple = (HashJoinTuple)
				dense_alloc_shared(hashtable, hashTupleSize,
								   &hashTuple_shared);
		else
			hashTuple = (HashJoinTuple)
				dense_alloc(hashtable, hashTupleSize, true);

		hashTuple->hashvalue = hashvalue;
		memcpy(HJTUPLE_MINTUPLE(hashTuple), tuple, tuple->t_len);

		/*
		 * We always reset the tuple-matched flag on insertion.  This is okay
		 * even when reloading a tuple from a batch file, since the tuple
		 * could not possibly have been matched to an outer tuple before it
		 * went into the batch file.
		 */
		HeapTupleHeaderClearMatch(HJTUPLE_MINTUPLE(hashTuple));

		/* Push it onto the front of the bucket's list */
		insert_tuple_into_bucket(hashtable, bucketno, hashTuple,
								 hashTuple_shared);

		/*
		 * Increase the (optimal) number of buckets if we just exceeded the
		 * NTUP_PER_BUCKET threshold, but only when there's still a single
		 * batch.
		 */
		if (hashtable->nbatch == 1 &&
			ntuples > (hashtable->nbuckets_optimal * NTUP_PER_BUCKET))
		{
			/* Guard against integer overflow and alloc size overflow */
			if (hashtable->nbuckets_optimal <= INT_MAX / 2 &&
				hashtable->nbuckets_optimal * 2 <= MaxAllocSize / sizeof(HashJoinBucketHead))
			{
				hashtable->nbuckets_optimal *= 2;
				hashtable->log2_nbuckets_optimal += 1;
			}
		}
	}
	else
	{
		/*
		 * put the tuple into a temp file for later batches
		 */
		Assert(batchno > hashtable->curbatch);
		ExecHashJoinSaveTuple(tuple,
							  hashvalue,
							  &hashtable->innerBatchFile[batchno]);
	}
}

/*
 * ExecHashGetHashValue
 *		Compute the hash value for a tuple
 *
 * The tuple to be tested must be in either econtext->ecxt_outertuple or
 * econtext->ecxt_innertuple.  Vars in the hashkeys expressions should have
 * varno either OUTER_VAR or INNER_VAR.
 *
 * A TRUE result means the tuple's hash value has been successfully computed
 * and stored at *hashvalue.  A FALSE result means the tuple cannot match
 * because it contains a null attribute, and hence it should be discarded
 * immediately.  (If keep_nulls is true then FALSE is never returned.)
 */
bool
ExecHashGetHashValue(HashJoinTable hashtable,
					 ExprContext *econtext,
					 List *hashkeys,
					 bool outer_tuple,
					 bool keep_nulls,
					 uint32 *hashvalue)
{
	uint32		hashkey = 0;
	FmgrInfo   *hashfunctions;
	ListCell   *hk;
	int			i = 0;
	MemoryContext oldContext;

	/*
	 * We reset the eval context each time to reclaim any memory leaked in the
	 * hashkey expressions.
	 */
	ResetExprContext(econtext);

	oldContext = MemoryContextSwitchTo(econtext->ecxt_per_tuple_memory);

	if (outer_tuple)
		hashfunctions = hashtable->outer_hashfunctions;
	else
		hashfunctions = hashtable->inner_hashfunctions;

	foreach(hk, hashkeys)
	{
		ExprState  *keyexpr = (ExprState *) lfirst(hk);
		Datum		keyval;
		bool		isNull;

		/* rotate hashkey left 1 bit at each step */
		hashkey = (hashkey << 1) | ((hashkey & 0x80000000) ? 1 : 0);

		/*
		 * Get the join attribute value of the tuple
		 */
		keyval = ExecEvalExpr(keyexpr, econtext, &isNull);

		/*
		 * If the attribute is NULL, and the join operator is strict, then
		 * this tuple cannot pass the join qual so we can reject it
		 * immediately (unless we're scanning the outside of an outer join, in
		 * which case we must not reject it).  Otherwise we act like the
		 * hashcode of NULL is zero (this will support operators that act like
		 * IS NOT DISTINCT, though not any more-random behavior).  We treat
		 * the hash support function as strict even if the operator is not.
		 *
		 * Note: currently, all hashjoinable operators must be strict since
		 * the hash index AM assumes that.  However, it takes so little extra
		 * code here to allow non-strict that we may as well do it.
		 */
		if (isNull)
		{
			if (hashtable->hashStrict[i] && !keep_nulls)
			{
				MemoryContextSwitchTo(oldContext);
				return false;	/* cannot match */
			}
			/* else, leave hashkey unmodified, equivalent to hashcode 0 */
		}
		else
		{
			/* Compute the hash function */
			uint32		hkey;

			hkey = DatumGetUInt32(FunctionCall1(&hashfunctions[i], keyval));
			hashkey ^= hkey;
		}

		i++;
	}

	MemoryContextSwitchTo(oldContext);

	*hashvalue = hashkey;
	return true;
}

/*
 * ExecHashGetBucketAndBatch
 *		Determine the bucket number and batch number for a hash value
 *
 * Note: on-the-fly increases of nbatch must not change the bucket number
 * for a given hash code (since we don't move tuples to different hash
 * chains), and must only cause the batch number to remain the same or
 * increase.  Our algorithm is
 *		bucketno = hashvalue MOD nbuckets
 *		batchno = (hashvalue DIV nbuckets) MOD nbatch
 * where nbuckets and nbatch are both expected to be powers of 2, so we can
 * do the computations by shifting and masking.  (This assumes that all hash
 * functions are good about randomizing all their output bits, else we are
 * likely to have very skewed bucket or batch occupancy.)
 *
 * nbuckets and log2_nbuckets may change while nbatch == 1 because of dynamic
 * bucket count growth.  Once we start batching, the value is fixed and does
 * not change over the course of the join (making it possible to compute batch
 * number the way we do here).
 *
 * nbatch is always a power of 2; we increase it only by doubling it.  This
 * effectively adds one more bit to the top of the batchno.
 */
void
ExecHashGetBucketAndBatch(HashJoinTable hashtable,
						  uint32 hashvalue,
						  int *bucketno,
						  int *batchno)
{
	uint32		nbuckets = (uint32) hashtable->nbuckets;
	uint32		nbatch = (uint32) hashtable->nbatch;

	if (nbatch > 1)
	{
		/* we can do MOD by masking, DIV by shifting */
		*bucketno = hashvalue & (nbuckets - 1);
		*batchno = (hashvalue >> hashtable->log2_nbuckets) & (nbatch - 1);
	}
	else
	{
		*bucketno = hashvalue & (nbuckets - 1);
		*batchno = 0;
	}
}

/*
 * ExecScanHashBucket
 *		scan a hash bucket for matches to the current outer tuple
 *
 * The current outer tuple must be stored in econtext->ecxt_outertuple.
 *
 * On success, the inner tuple is stored into hjstate->hj_CurTuple and
 * econtext->ecxt_innertuple, using hjstate->hj_HashTupleSlot as the slot
 * for the latter.
 */
bool
ExecScanHashBucket(HashJoinState *hjstate,
				   ExprContext *econtext)
{
	List	   *hjclauses = hjstate->hashclauses;
	HashJoinTable hashtable = hjstate->hj_HashTable;
	HashJoinTuple hashTuple = hjstate->hj_CurTuple;
	uint32		hashvalue = hjstate->hj_CurHashValue;

	/*
	 * hj_CurTuple is the address of the tuple last returned from the current
	 * bucket, or NULL if it's time to start scanning a new bucket.
	 *
	 * If the tuple hashed to a skew bucket then scan the skew bucket
	 * otherwise scan the standard hashtable bucket.
	 */
	if (hashTuple != NULL)
		hashTuple = next_tuple_in_bucket(hashtable, hashTuple);
	else if (hjstate->hj_CurSkewBucketNo != INVALID_SKEW_BUCKET_NO)
		hashTuple = hashtable->skewBucket[hjstate->hj_CurSkewBucketNo]->tuples;
	else
		hashTuple = first_tuple_in_bucket(hashtable, hjstate->hj_CurBucketNo);

	while (hashTuple != NULL)
	{
		if (hashTuple->hashvalue == hashvalue)
		{
			TupleTableSlot *inntuple;

			/* insert hashtable's tuple into exec slot so ExecQual sees it */
			inntuple = ExecStoreMinimalTuple(HJTUPLE_MINTUPLE(hashTuple),
											 hjstate->hj_HashTupleSlot,
											 false);	/* do not pfree */
			econtext->ecxt_innertuple = inntuple;

			/* reset temp memory each time to avoid leaks from qual expr */
			ResetExprContext(econtext);

			if (ExecQual(hjclauses, econtext, false))
			{
				hjstate->hj_CurTuple = hashTuple;
				return true;
			}
		}

		hashTuple = next_tuple_in_bucket(hashtable, hashTuple);
	}

	/*
	 * no match
	 */
	return false;
}

/*
 * ExecPrepHashTableForUnmatched
 *		set up for a series of ExecScanHashTableForUnmatched calls
 */
void
ExecPrepHashTableForUnmatched(HashJoinState *hjstate)
{
	/*----------
	 * During this scan we use the HashJoinState fields as follows:
	 *
	 * hj_HashTable->unmatched_chunks: the queue of chunks to scan
	 * hj_HashTable->current_chunk: chunk being scanned currently
	 * hj_HashTable->current_chunk_index: position within chunk
	 * hj_CurSkewBucketNo: next skew bucket (an index into skewBucketNums)
	 * hj_CurTuple: last skew tuple returned, or NULL to start next bucket
	 *----------
	 */
	hjstate->hj_HashTable->unmatched_chunks = hjstate->hj_HashTable->chunks;
	hjstate->hj_HashTable->current_chunk = NULL;
	hjstate->hj_CurSkewBucketNo = 0;
	hjstate->hj_CurTuple = NULL;
}

/*
 * ExecScanHashTableForUnmatched
 *		scan the hash table for unmatched inner tuples
 *
 * On success, the inner tuple is stored into hjstate->hj_CurTuple and
 * econtext->ecxt_innertuple, using hjstate->hj_HashTupleSlot as the slot
 * for the latter.
 */
bool
ExecScanHashTableForUnmatched(HashJoinState *hjstate, ExprContext *econtext)
{
	HashJoinTable hashtable = hjstate->hj_HashTable;
	HashJoinTuple hashTuple;
	MinimalTuple tuple;

	/*
	 * First, process the queue of chunks holding tuples that are in regular
	 * (non-skew) buckets.
	 */
	for (;;)
	{
		/* Do we need a new chunk to scan? */
		if (hashtable->current_chunk == NULL)
		{
			/* Pop the next chunk from the front of the queue. */
			if (HashJoinTableIsShared(hashtable))
			{
				hashtable->current_chunk =
					pop_chunk_queue(hashtable,
									&hashtable->current_chunk_shared);
			}
			else if (hashtable->unmatched_chunks != NULL)
			{
				hashtable->current_chunk = hashtable->unmatched_chunks;
				hashtable->unmatched_chunks =
					hashtable->current_chunk->next.unshared;
			}
			hashtable->current_chunk_index = 0;
		}

		/* Have we run out of chunks to scan? */
		if (hashtable->current_chunk == NULL)
			break;

		/* Have we reached the end of this chunk yet? */
		if (hashtable->current_chunk_index >= hashtable->current_chunk->used)
		{
			/* Go around again to get the next chunk from the queue. */
			hashtable->current_chunk = NULL;
			continue;
		}

		/* Take the next tuple from this chunk. */
		hashTuple = (HashJoinTuple)
			(hashtable->current_chunk->data + hashtable->current_chunk_index);
		tuple = HJTUPLE_MINTUPLE(hashTuple);
		hashtable->current_chunk_index +=
			MAXALIGN(HJTUPLE_OVERHEAD + tuple->t_len);

		/* Is it unmatched? */
		if (!HeapTupleHeaderHasMatch(tuple))
		{
			TupleTableSlot *inntuple;

			/* insert hashtable's tuple into exec slot */
			inntuple = ExecStoreMinimalTuple(tuple,
											 hjstate->hj_HashTupleSlot,
											 false); /* do not pfree */
			econtext->ecxt_innertuple = inntuple;

			/* reset context each time (see below for explanation) */
			ResetExprContext(econtext);
			return true;
		}
	}

	/*
	 * Next, scan all skew buckets, since those tuples are not stored in
	 * chunks.
	 */
	hashTuple = hjstate->hj_CurTuple;
	for (;;)
	{
		/*
		 * hj_CurTuple is the address of the tuple last returned from the
		 * current bucket, or NULL if it's time to start scanning a new
		 * bucket.
		 */
		if (hashTuple != NULL)
			hashTuple = hashTuple->next.unshared;
		else if (hjstate->hj_CurSkewBucketNo < hashtable->nSkewBuckets)
		{
			int			j = hashtable->skewBucketNums[hjstate->hj_CurSkewBucketNo];

			hashTuple = hashtable->skewBucket[j]->tuples;
			hjstate->hj_CurSkewBucketNo++;
		}
		else
			break;				/* finished all buckets */

		while (hashTuple != NULL)
		{
			if (!HeapTupleHeaderHasMatch(HJTUPLE_MINTUPLE(hashTuple)))
			{
				TupleTableSlot *inntuple;

				/* insert hashtable's tuple into exec slot */
				inntuple = ExecStoreMinimalTuple(HJTUPLE_MINTUPLE(hashTuple),
												 hjstate->hj_HashTupleSlot,
												 false);		/* do not pfree */
				econtext->ecxt_innertuple = inntuple;

				/*
				 * Reset temp memory each time; although this function doesn't
				 * do any qual eval, the caller will, so let's keep it
				 * parallel to ExecScanHashBucket.
				 */
				ResetExprContext(econtext);

				hjstate->hj_CurTuple = hashTuple;
				return true;
			}

			hashTuple = hashTuple->next.unshared;
		}
	}

	/*
	 * no more unmatched tuples
	 */
	return false;
}

/*
 * ExecHashTableReset
 *
 *		reset hash table header for new batch
 */
void
ExecHashTableReset(HashJoinTable hashtable)
{
	MemoryContext oldcxt;
	int			nbuckets = hashtable->nbuckets;

	/* TODO: No multi-batch support for shared tables yet. */
	Assert(!HashJoinTableIsShared(hashtable));

	/*
	 * Release all the hash buckets and tuples acquired in the prior pass, and
	 * reinitialize the context for a new pass.
	 */
	MemoryContextReset(hashtable->batchCxt);
	oldcxt = MemoryContextSwitchTo(hashtable->batchCxt);

	/* Reallocate and reinitialize the hash bucket headers. */
	hashtable->buckets = (HashJoinBucketHead *)
		palloc0(nbuckets * sizeof(HashJoinBucketHead));

	hashtable->spaceUsed = nbuckets * sizeof(HashJoinBucketHead);

	/* Cannot be more than our previous peak; we had this size before. */
	Assert(hashtable->spaceUsed <= hashtable->spacePeak);

	MemoryContextSwitchTo(oldcxt);

	/* Forget the chunks (the memory was freed by the context reset above). */
	hashtable->chunks = NULL;
}

/*
 * ExecHashTableResetMatchFlags
 *		Clear all the HeapTupleHeaderHasMatch flags in the table
 */
void
ExecHashTableResetMatchFlags(HashJoinTable hashtable)
{
	dsa_pointer chunk_shared = InvalidDsaPointer;
	HashMemoryChunk chunk;
	HashJoinTuple tuple;
	int			i;

	/* Reset all flags in the main table ... */
<<<<<<< HEAD
	TRACE_POSTGRESQL_HASH_RESET_MATCH_START();

	if (HashJoinTableIsShared(hashtable))
	{
		/* This only runs in the leader during rescan initialization. */
		Assert(!IsParallelWorker());
		hashtable->shared->chunk_work_queue = hashtable->shared->chunks;
		chunk = pop_chunk_queue(hashtable, &chunk_shared);
	}
	else
		chunk = hashtable->chunks;

=======
	chunk = hashtable->chunks;
>>>>>>> 7dac2c3b
	while (chunk != NULL)
	{
		Size index = 0;

		/* Clear the flag for all tuples in this chunk. */
		while (index < chunk->used)
		{
			tuple = (HashJoinTuple) (chunk->data + index);
			HeapTupleHeaderClearMatch(HJTUPLE_MINTUPLE(tuple));
			index += MAXALIGN(HJTUPLE_OVERHEAD +
							  HJTUPLE_MINTUPLE(tuple)->t_len);
		}
		if (HashJoinTableIsShared(hashtable))
			chunk = pop_chunk_queue(hashtable, &chunk_shared);
		else
			chunk = chunk->next.unshared;
	}

	/* ... and the same for the skew buckets, if any */
	for (i = 0; i < hashtable->nSkewBuckets; i++)
	{
		int			j = hashtable->skewBucketNums[i];
		HashSkewBucket *skewBucket = hashtable->skewBucket[j];

		for (tuple = skewBucket->tuples; tuple != NULL;
			 tuple = tuple->next.unshared)
			HeapTupleHeaderClearMatch(HJTUPLE_MINTUPLE(tuple));
	}
}


void
ExecReScanHash(HashState *node)
{
	/*
	 * if chgParam of subnode is not null then plan will be re-scanned by
	 * first ExecProcNode.
	 */
	if (node->ps.lefttree->chgParam == NULL)
		ExecReScan(node->ps.lefttree);
}


/*
 * ExecHashBuildSkewHash
 *
 *		Set up for skew optimization if we can identify the most common values
 *		(MCVs) of the outer relation's join key.  We make a skew hash bucket
 *		for the hash value of each MCV, up to the number of slots allowed
 *		based on available memory.
 */
static void
ExecHashBuildSkewHash(HashJoinTable hashtable, Hash *node, int mcvsToUse)
{
	HeapTupleData *statsTuple;
	Datum	   *values;
	int			nvalues;
	float4	   *numbers;
	int			nnumbers;

	/* Do nothing if planner didn't identify the outer relation's join key */
	if (!OidIsValid(node->skewTable))
		return;
	/* Also, do nothing if we don't have room for at least one skew bucket */
	if (mcvsToUse <= 0)
		return;

	/*
	 * Try to find the MCV statistics for the outer relation's join key.
	 */
	statsTuple = SearchSysCache3(STATRELATTINH,
								 ObjectIdGetDatum(node->skewTable),
								 Int16GetDatum(node->skewColumn),
								 BoolGetDatum(node->skewInherit));
	if (!HeapTupleIsValid(statsTuple))
		return;

	if (get_attstatsslot(statsTuple, node->skewColType, node->skewColTypmod,
						 STATISTIC_KIND_MCV, InvalidOid,
						 NULL,
						 &values, &nvalues,
						 &numbers, &nnumbers))
	{
		double		frac;
		int			nbuckets;
		FmgrInfo   *hashfunctions;
		int			i;

		if (mcvsToUse > nvalues)
			mcvsToUse = nvalues;

		/*
		 * Calculate the expected fraction of outer relation that will
		 * participate in the skew optimization.  If this isn't at least
		 * SKEW_MIN_OUTER_FRACTION, don't use skew optimization.
		 */
		frac = 0;
		for (i = 0; i < mcvsToUse; i++)
			frac += numbers[i];
		if (frac < SKEW_MIN_OUTER_FRACTION)
		{
			free_attstatsslot(node->skewColType,
							  values, nvalues, numbers, nnumbers);
			ReleaseSysCache(statsTuple);
			return;
		}

		/*
		 * Okay, set up the skew hashtable.
		 *
		 * skewBucket[] is an open addressing hashtable with a power of 2 size
		 * that is greater than the number of MCV values.  (This ensures there
		 * will be at least one null entry, so searches will always
		 * terminate.)
		 *
		 * Note: this code could fail if mcvsToUse exceeds INT_MAX/8 or
		 * MaxAllocSize/sizeof(void *)/8, but that is not currently possible
		 * since we limit pg_statistic entries to much less than that.
		 */
		nbuckets = 2;
		while (nbuckets <= mcvsToUse)
			nbuckets <<= 1;
		/* use two more bits just to help avoid collisions */
		nbuckets <<= 2;

		hashtable->skewEnabled = true;
		hashtable->skewBucketLen = nbuckets;

		/*
		 * We allocate the bucket memory in the hashtable's batch context. It
		 * is only needed during the first batch, and this ensures it will be
		 * automatically removed once the first batch is done.
		 */
		hashtable->skewBucket = (HashSkewBucket **)
			MemoryContextAllocZero(hashtable->batchCxt,
								   nbuckets * sizeof(HashSkewBucket *));
		hashtable->skewBucketNums = (int *)
			MemoryContextAllocZero(hashtable->batchCxt,
								   mcvsToUse * sizeof(int));

		hashtable->spaceUsed += nbuckets * sizeof(HashSkewBucket *)
			+ mcvsToUse * sizeof(int);
		hashtable->spaceUsedSkew += nbuckets * sizeof(HashSkewBucket *)
			+ mcvsToUse * sizeof(int);
		if (hashtable->spaceUsed > hashtable->spacePeak)
			hashtable->spacePeak = hashtable->spaceUsed;

		/*
		 * Create a skew bucket for each MCV hash value.
		 *
		 * Note: it is very important that we create the buckets in order of
		 * decreasing MCV frequency.  If we have to remove some buckets, they
		 * must be removed in reverse order of creation (see notes in
		 * ExecHashRemoveNextSkewBucket) and we want the least common MCVs to
		 * be removed first.
		 */
		hashfunctions = hashtable->outer_hashfunctions;

		for (i = 0; i < mcvsToUse; i++)
		{
			uint32		hashvalue;
			int			bucket;

			hashvalue = DatumGetUInt32(FunctionCall1(&hashfunctions[0],
													 values[i]));

			/*
			 * While we have not hit a hole in the hashtable and have not hit
			 * the desired bucket, we have collided with some previous hash
			 * value, so try the next bucket location.  NB: this code must
			 * match ExecHashGetSkewBucket.
			 */
			bucket = hashvalue & (nbuckets - 1);
			while (hashtable->skewBucket[bucket] != NULL &&
				   hashtable->skewBucket[bucket]->hashvalue != hashvalue)
				bucket = (bucket + 1) & (nbuckets - 1);

			/*
			 * If we found an existing bucket with the same hashvalue, leave
			 * it alone.  It's okay for two MCVs to share a hashvalue.
			 */
			if (hashtable->skewBucket[bucket] != NULL)
				continue;

			/* Okay, create a new skew bucket for this hashvalue. */
			hashtable->skewBucket[bucket] = (HashSkewBucket *)
				MemoryContextAlloc(hashtable->batchCxt,
								   sizeof(HashSkewBucket));
			hashtable->skewBucket[bucket]->hashvalue = hashvalue;
			hashtable->skewBucket[bucket]->tuples = NULL;
			hashtable->skewBucketNums[hashtable->nSkewBuckets] = bucket;
			hashtable->nSkewBuckets++;
			hashtable->spaceUsed += SKEW_BUCKET_OVERHEAD;
			hashtable->spaceUsedSkew += SKEW_BUCKET_OVERHEAD;
			if (hashtable->spaceUsed > hashtable->spacePeak)
				hashtable->spacePeak = hashtable->spaceUsed;
		}

		free_attstatsslot(node->skewColType,
						  values, nvalues, numbers, nnumbers);
	}

	ReleaseSysCache(statsTuple);
}

/*
 * ExecHashGetSkewBucket
 *
 *		Returns the index of the skew bucket for this hashvalue,
 *		or INVALID_SKEW_BUCKET_NO if the hashvalue is not
 *		associated with any active skew bucket.
 */
int
ExecHashGetSkewBucket(HashJoinTable hashtable, uint32 hashvalue)
{
	int			bucket;

	/*
	 * Always return INVALID_SKEW_BUCKET_NO if not doing skew optimization (in
	 * particular, this happens after the initial batch is done).
	 */
	if (!hashtable->skewEnabled)
		return INVALID_SKEW_BUCKET_NO;

	/*
	 * Since skewBucketLen is a power of 2, we can do a modulo by ANDing.
	 */
	bucket = hashvalue & (hashtable->skewBucketLen - 1);

	/*
	 * While we have not hit a hole in the hashtable and have not hit the
	 * desired bucket, we have collided with some other hash value, so try the
	 * next bucket location.
	 */
	while (hashtable->skewBucket[bucket] != NULL &&
		   hashtable->skewBucket[bucket]->hashvalue != hashvalue)
		bucket = (bucket + 1) & (hashtable->skewBucketLen - 1);

	/*
	 * Found the desired bucket?
	 */
	if (hashtable->skewBucket[bucket] != NULL)
		return bucket;

	/*
	 * There must not be any hashtable entry for this hash value.
	 */
	return INVALID_SKEW_BUCKET_NO;
}

/*
 * ExecHashSkewTableInsert
 *
 *		Insert a tuple into the skew hashtable.
 *
 * This should generally match up with the current-batch case in
 * ExecHashTableInsert.
 */
static void
ExecHashSkewTableInsert(HashJoinTable hashtable,
						TupleTableSlot *slot,
						uint32 hashvalue,
						int bucketNumber)
{
	MinimalTuple tuple = ExecFetchSlotMinimalTuple(slot);
	HashJoinTuple hashTuple;
	int			hashTupleSize;

	Assert(!HashJoinTableIsShared(hashtable));

	/* Create the HashJoinTuple */
	hashTupleSize = HJTUPLE_OVERHEAD + tuple->t_len;
	hashTuple = (HashJoinTuple) MemoryContextAlloc(hashtable->batchCxt,
												   hashTupleSize);
	hashTuple->hashvalue = hashvalue;
	memcpy(HJTUPLE_MINTUPLE(hashTuple), tuple, tuple->t_len);
	HeapTupleHeaderClearMatch(HJTUPLE_MINTUPLE(hashTuple));

	/* Push it onto the front of the skew bucket's list */
	hashTuple->next.unshared = hashtable->skewBucket[bucketNumber]->tuples;
	hashtable->skewBucket[bucketNumber]->tuples = hashTuple;

	/* Account for space used, and back off if we've used too much */
	hashtable->spaceUsed += hashTupleSize;
	hashtable->spaceUsedSkew += hashTupleSize;
	if (hashtable->spaceUsed > hashtable->spacePeak)
		hashtable->spacePeak = hashtable->spaceUsed;
	while (hashtable->spaceUsedSkew > hashtable->spaceAllowedSkew)
		ExecHashRemoveNextSkewBucket(hashtable);

	/* Check we are not over the total spaceAllowed, either */
	if (hashtable->spaceUsed > hashtable->spaceAllowed &&
		hashtable->growEnabled)
		ExecHashIncreaseNumBatches(hashtable);
}

/*
 *		ExecHashRemoveNextSkewBucket
 *
 *		Remove the least valuable skew bucket by pushing its tuples into
 *		the main hash table.
 */
static void
ExecHashRemoveNextSkewBucket(HashJoinTable hashtable)
{
	int			bucketToRemove;
	HashSkewBucket *bucket;
	uint32		hashvalue;
	int			bucketno;
	int			batchno;
	HashJoinTuple hashTuple;

	Assert(!HashJoinTableIsShared(hashtable));

	/* Locate the bucket to remove */
	bucketToRemove = hashtable->skewBucketNums[hashtable->nSkewBuckets - 1];
	bucket = hashtable->skewBucket[bucketToRemove];

	/*
	 * Calculate which bucket and batch the tuples belong to in the main
	 * hashtable.  They all have the same hash value, so it's the same for all
	 * of them.  Also note that it's not possible for nbatch to increase while
	 * we are processing the tuples.
	 */
	hashvalue = bucket->hashvalue;
	ExecHashGetBucketAndBatch(hashtable, hashvalue, &bucketno, &batchno);

	/* Process all tuples in the bucket */
	hashTuple = bucket->tuples;
	while (hashTuple != NULL)
	{
		HashJoinTuple nextHashTuple =
			next_tuple_in_bucket(hashtable, hashTuple);
		MinimalTuple tuple;
		Size		tupleSize;

		/*
		 * This code must agree with ExecHashTableInsert.  We do not use
		 * ExecHashTableInsert directly as ExecHashTableInsert expects a
		 * TupleTableSlot while we already have HashJoinTuples.
		 */
		tuple = HJTUPLE_MINTUPLE(hashTuple);
		tupleSize = HJTUPLE_OVERHEAD + tuple->t_len;

		/* Decide whether to put the tuple in the hash table or a temp file */
		if (batchno == hashtable->curbatch)
		{
			/* Move the tuple to the main hash table */
			HashJoinTuple copyTuple;

			/*
			 * We must copy the tuple into the dense storage, else it will not
			 * be found by, eg, ExecHashIncreaseNumBatches.
			 */
			copyTuple = (HashJoinTuple)
				dense_alloc(hashtable, tupleSize, false);
			memcpy(copyTuple, hashTuple, tupleSize);
			pfree(hashTuple);

			insert_tuple_into_bucket(hashtable, bucketno, copyTuple,
									 InvalidDsaPointer);

			/* We have reduced skew space, but overall space doesn't change */
			hashtable->spaceUsedSkew -= tupleSize;
		}
		else
		{
			/* Put the tuple into a temp file for later batches */
			Assert(batchno > hashtable->curbatch);
			ExecHashJoinSaveTuple(tuple, hashvalue,
								  &hashtable->innerBatchFile[batchno]);
			pfree(hashTuple);
			hashtable->spaceUsed -= tupleSize;
			hashtable->spaceUsedSkew -= tupleSize;
		}

		hashTuple = nextHashTuple;

		/* allow this loop to be cancellable */
		CHECK_FOR_INTERRUPTS();
	}

	/*
	 * Free the bucket struct itself and reset the hashtable entry to NULL.
	 *
	 * NOTE: this is not nearly as simple as it looks on the surface, because
	 * of the possibility of collisions in the hashtable.  Suppose that hash
	 * values A and B collide at a particular hashtable entry, and that A was
	 * entered first so B gets shifted to a different table entry.  If we were
	 * to remove A first then ExecHashGetSkewBucket would mistakenly start
	 * reporting that B is not in the hashtable, because it would hit the NULL
	 * before finding B.  However, we always remove entries in the reverse
	 * order of creation, so this failure cannot happen.
	 */
	hashtable->skewBucket[bucketToRemove] = NULL;
	hashtable->nSkewBuckets--;
	pfree(bucket);
	hashtable->spaceUsed -= SKEW_BUCKET_OVERHEAD;
	hashtable->spaceUsedSkew -= SKEW_BUCKET_OVERHEAD;

	/*
	 * If we have removed all skew buckets then give up on skew optimization.
	 * Release the arrays since they aren't useful any more.
	 */
	if (hashtable->nSkewBuckets == 0)
	{
		hashtable->skewEnabled = false;
		pfree(hashtable->skewBucket);
		pfree(hashtable->skewBucketNums);
		hashtable->skewBucket = NULL;
		hashtable->skewBucketNums = NULL;
		hashtable->spaceUsed -= hashtable->spaceUsedSkew;
		hashtable->spaceUsedSkew = 0;
	}
}

/*
 * Allocate 'size' bytes from the currently active HashMemoryChunk.  If
 * 'respect_work_mem' is true, this may cause the number of batches to be
 * increased in an attempt to shrink the hash table.
 */
static void *
dense_alloc(HashJoinTable hashtable, Size size, bool respect_work_mem)
{
	HashMemoryChunk newChunk;
	char	   *ptr;

	/* just in case the size is not already aligned properly */
	size = MAXALIGN(size);

	/*
	 * If tuple size is larger than of 1/4 of chunk size, allocate a separate
	 * chunk.
	 */
	if (size > HASH_CHUNK_THRESHOLD)
	{
		if (respect_work_mem &&
			hashtable->growEnabled &&
			hashtable->spaceUsed + HASH_CHUNK_HEADER_SIZE + size >
			hashtable->spaceAllowed)
		{
			/* work_mem would be exceeded: try to shrink hash table */
			ExecHashIncreaseNumBatches(hashtable);
		}

		/* allocate new chunk and put it at the beginning of the list */
		newChunk = (HashMemoryChunk) MemoryContextAlloc(hashtable->batchCxt,
								 offsetof(HashMemoryChunkData, data) + size);
		newChunk->maxlen = size;
		newChunk->used = 0;
		newChunk->ntuples = 0;

		/*
		 * Add this chunk to the list after the first existing chunk, so that
		 * we don't lose the remaining space in the "current" chunk.
		 */
		if (hashtable->chunks != NULL)
		{
			newChunk->next.unshared = hashtable->chunks->next.unshared;
			hashtable->chunks->next.unshared = newChunk;
		}
		else
		{
			newChunk->next.unshared = hashtable->chunks;
			hashtable->chunks = newChunk;
		}

		newChunk->used += size;
		newChunk->ntuples += 1;

		/* count this single-tuple chunk as space used */
		hashtable->spaceUsed += HASH_CHUNK_HEADER_SIZE + size;
		if (hashtable->spaceUsed > hashtable->spacePeak)
			hashtable->spacePeak = hashtable->spaceUsed;

		return newChunk->data;
	}

	/*
	 * See if we have enough space for it in the current chunk (if any). If
	 * not, allocate a fresh chunk.
	 */
	if ((hashtable->chunks == NULL) ||
		(hashtable->chunks->maxlen - hashtable->chunks->used) < size)
	{
		if (respect_work_mem &&
			hashtable->growEnabled &&
			hashtable->spaceUsed + HASH_CHUNK_SIZE > hashtable->spaceAllowed)
		{
			/* work_mem would be exceeded: try to shrink hash table */
			ExecHashIncreaseNumBatches(hashtable);
		}

		/* allocate new chunk and put it at the beginning of the list */
		newChunk = (HashMemoryChunk) MemoryContextAlloc(hashtable->batchCxt,
					  HASH_CHUNK_SIZE);

		newChunk->maxlen = HASH_CHUNK_SIZE - HASH_CHUNK_HEADER_SIZE;
		newChunk->used = size;
		newChunk->ntuples = 1;

		newChunk->next.unshared = hashtable->chunks;
		hashtable->chunks = newChunk;

		/* count this whole mostly-empty chunk as space used */
		hashtable->spaceUsed += HASH_CHUNK_SIZE;
		if (hashtable->spaceUsed > hashtable->spacePeak)
			hashtable->spacePeak = hashtable->spaceUsed;

		return newChunk->data;
	}

	/* There is enough space in the current chunk, let's add the tuple */
	ptr = hashtable->chunks->data + hashtable->chunks->used;
	hashtable->chunks->used += size;
	hashtable->chunks->ntuples += 1;

	/* return pointer to the start of the tuple memory */
	return ptr;
}

 /*
 * Allocate 'size' bytes from the currently active shared HashMemoryChunk, or
 * create a new chunk if necessary.  This is similar to the private memory
 * version, but coordinates memory accounting with other participants whenever
 * new chunks are needed.
 */
static void *
dense_alloc_shared(HashJoinTable hashtable,
				   Size size,
				   dsa_pointer *shared)
{
	dsa_pointer chunk_shared;
	HashMemoryChunk chunk;
	Size chunk_size;

	/* just in case the size is not already aligned properly */
	size = MAXALIGN(size);

	/*
	 * Fast path: if there is enough space in this backend's current chunk,
	 * then we can allocate without any locking.
	 */
	chunk = hashtable->current_chunk;
	if (chunk != NULL &&
		size < HASH_CHUNK_THRESHOLD &&
		chunk->maxlen - chunk->used >= size)
	{
		void *result;

		chunk_shared = hashtable->current_chunk_shared;
		Assert(chunk == dsa_get_address(hashtable->area, chunk_shared));
		*shared = chunk_shared + HASH_CHUNK_HEADER_SIZE + chunk->used;
		result = chunk->data + chunk->used;
		chunk->used += size;
		chunk->ntuples += 1;

		Assert(chunk->used <= chunk->maxlen);
		Assert(result == dsa_get_address(hashtable->area, *shared));

		return result;
	}

	/*
	 * Slow path: try to allocate a new chunk.
	 */
	LWLockAcquire(&hashtable->shared->chunk_lock, LW_EXCLUSIVE);

	/* TODO: detect batch increase in progress here */

	/* Oversized tuples get their own chunk. */
	if (size > HASH_CHUNK_THRESHOLD)
		chunk_size = size + HASH_CHUNK_HEADER_SIZE;
	else
		chunk_size = HASH_CHUNK_SIZE;

	/* TODO: work_mem size check triggering batch increase here */

	/*
	 * If there was a chunk already, then add its tuple count to the shared
	 * total now.  The final chunk's count will be handled in finish_loading.
	 */
	if (chunk != NULL)
		hashtable->shared->ntuples += chunk->ntuples;

	/* We are cleared to allocate a new chunk. */
	chunk_shared = dsa_allocate(hashtable->area, chunk_size);
	if (!DsaPointerIsValid(chunk_shared))
		ereport(ERROR,
				(errcode(ERRCODE_PROGRAM_LIMIT_EXCEEDED),
				 errmsg("out of memory")));

	hashtable->shared->size += chunk_size;

	/* Set up the chunk. */
	chunk = (HashMemoryChunk) dsa_get_address(hashtable->area, chunk_shared);
	*shared = chunk_shared + HASH_CHUNK_HEADER_SIZE;
	chunk->maxlen = chunk_size - offsetof(HashMemoryChunkData, data);
	chunk->used = size;
	chunk->ntuples = 1;

	/*
	 * Push it onto the list of chunks, so that it can be found if we need to
	 * increase the number of buckets or batches and process all tuples.
	 */
	chunk->next.shared = hashtable->shared->chunks;
	hashtable->shared->chunks = chunk_shared;

	if (size > HASH_CHUNK_THRESHOLD)
	{
		/*
		 * Count oversized tuples immediately, but don't bother making this
		 * chunk the 'current' chunk because it has no more space in it for
		 * next time.
		 */
		++hashtable->shared->ntuples;
	}
	else
	{
		/*
		 * Make this the current chunk so that we can use the fast path to
		 * fill the rest of it up in future called.  We will count this tuple
		 * later, when the chunk is full.
		 */
		hashtable->current_chunk = chunk;
		hashtable->current_chunk_shared = chunk_shared;
	}
	/*
	 * Update local copy of total tuples so it can be used to compute the load
	 * factor and trigger bucket growth.
	 */
	hashtable->totalTuples = hashtable->shared->ntuples;
	LWLockRelease(&hashtable->shared->chunk_lock);

	Assert(chunk->data == dsa_get_address(hashtable->area, *shared));

	return chunk->data;
}

/*
 * Add the tuple count from the current chunk to the shared tuple count.  This
 * is necessary because dense_alloc_shared only updates the shared counter
 * when a new chunk is allocated, leaving the final chunk unaccounted for.
 */
static void
finish_loading(HashJoinTable hashtable)
{
	if (HashJoinTableIsShared(hashtable))
	{
		LWLockAcquire(&hashtable->shared->chunk_lock, LW_EXCLUSIVE);
		if (hashtable->current_chunk != NULL)
			hashtable->shared->ntuples += hashtable->current_chunk->ntuples;
		hashtable->totalTuples = hashtable->shared->ntuples;
		LWLockRelease(&hashtable->shared->chunk_lock);
	}
}

/*
 * Insert a tuple at the front of a given bucket identified by number.  For
 * shared hash joins, tuple_shared must be provided, pointing to the tuple in
 * the dsa_area backing the table.  For private hash joins, it should be
 * InvalidDsaPointer.
 */
static void
insert_tuple_into_bucket(HashJoinTable table, int bucketno,
						 HashJoinTuple tuple, dsa_pointer tuple_shared)
{
	if (HashJoinTableIsShared(table))
	{
		Assert(tuple == dsa_get_address(table->area, tuple_shared));
		for (;;)
		{
			tuple->next.shared =
				dsa_pointer_atomic_read(&table->buckets[bucketno].shared);
			if (dsa_pointer_atomic_compare_exchange(&table->buckets[bucketno].shared,
													&tuple->next.shared,
													tuple_shared))
				break;
		}
	}
	else
	{
		tuple->next.unshared = table->buckets[bucketno].unshared;
		table->buckets[bucketno].unshared = tuple;
	}
}

/*
 * Get the first tuple in a given bucket identified by number.
 */
static HashJoinTuple
first_tuple_in_bucket(HashJoinTable table, int bucketno)
{
	if (HashJoinTableIsShared(table))
	{
		dsa_pointer p =
			dsa_pointer_atomic_read(&table->buckets[bucketno].shared);
		return (HashJoinTuple) dsa_get_address(table->area, p);
	}
	else
		return table->buckets[bucketno].unshared;
}

/*
 * Get the next tuple in the same bucket as 'tuple'.
 */
static HashJoinTuple
next_tuple_in_bucket(HashJoinTable table, HashJoinTuple tuple)
{
	if (HashJoinTableIsShared(table))
		return (HashJoinTuple)
			dsa_get_address(table->area, tuple->next.shared);
	else
		return tuple->next.unshared;
}

/*
 * Take the next available chunk from the queue of chunks being worked on in
 * parallel.  Return NULL if there are none left.  Otherwise return a pointer
 * to the chunk, and set *shared to the DSA pointer to the chunk.
 */
static HashMemoryChunk
pop_chunk_queue_unlocked(HashJoinTable hashtable, dsa_pointer *shared)
{
	HashMemoryChunk chunk;

	Assert(HashJoinTableIsShared(hashtable));
	Assert(LWLockHeldByMe(&hashtable->shared->chunk_lock));

	if (!DsaPointerIsValid(hashtable->shared->chunk_work_queue))
		return NULL;

	*shared = hashtable->shared->chunk_work_queue;
	chunk = (HashMemoryChunk)
		dsa_get_address(hashtable->area, *shared);
	hashtable->shared->chunk_work_queue = chunk->next.shared;

	return chunk;
}

/*
 * See pop_chunk_unlocked.
 */
static HashMemoryChunk
pop_chunk_queue(HashJoinTable hashtable, dsa_pointer *shared)
{
	HashMemoryChunk chunk;

	LWLockAcquire(&hashtable->shared->chunk_lock, LW_EXCLUSIVE);
	chunk = pop_chunk_queue_unlocked(hashtable, shared);
	LWLockRelease(&hashtable->shared->chunk_lock);

	return chunk;
}<|MERGE_RESOLUTION|>--- conflicted
+++ resolved
@@ -200,9 +200,7 @@
 				hashtable->totalTuples += 1;
 		}
 	}
-<<<<<<< HEAD
 	finish_loading(hashtable);
-	TRACE_POSTGRESQL_HASH_BUILD_DONE((int) hashtable->partialTuples);
 
  post_build:
 	if (HashJoinTableIsShared(hashtable))
@@ -226,8 +224,6 @@
 			goto post_resize;
 		Assert(BarrierPhase(barrier) == PHJ_PHASE_RESIZING);
 	}
-=======
->>>>>>> 7dac2c3b
 
 	/* resize the hash table if needed (NTUP_PER_BUCKET exceeded) */
 	ExecHashUpdate(hashtable);
@@ -1077,11 +1073,6 @@
 static void
 ExecHashIncreaseNumBuckets(HashJoinTable hashtable)
 {
-<<<<<<< HEAD
-=======
-	HashMemoryChunk chunk;
-
->>>>>>> 7dac2c3b
 	/* do nothing if not an increase (it's called increase for a reason) */
 	if (hashtable->nbuckets >= hashtable->nbuckets_optimal)
 		return;
@@ -1166,23 +1157,14 @@
 {
 	HashMemoryChunk chunk;
 	dsa_pointer chunk_shared;
-#ifdef TRACE_POSTGRESQL_HASH_REINSERT_DONE
-	int tuples_processed = 0;
-	int chunks_processed = 0;
-#endif
 
 	/* scan through all tuples in all chunks to rebuild the hash table */
-<<<<<<< HEAD
-	TRACE_POSTGRESQL_HASH_REINSERT_START();
 	if (HashJoinTableIsShared(hashtable))
 		chunk = pop_chunk_queue(hashtable, &chunk_shared);
 	else
 		chunk = hashtable->chunks_to_reinsert;
 
 	while (chunk != NULL)
-=======
-	for (chunk = hashtable->chunks; chunk != NULL; chunk = chunk->next)
->>>>>>> 7dac2c3b
 	{
 		/* process all tuples stored in this chunk */
 		size_t		idx = 0;
@@ -1207,19 +1189,12 @@
 			idx += MAXALIGN(HJTUPLE_OVERHEAD +
 							HJTUPLE_MINTUPLE(hashTuple)->t_len);
 		}
-<<<<<<< HEAD
-
-#ifdef TRACE_POSTGRESQL_HASH_REINSERT_DONE
-		++chunks_processed;
-#endif
 
 		/* advance to the next chunk */
 		if (HashJoinTableIsShared(hashtable))
 			chunk = pop_chunk_queue(hashtable, &chunk_shared);
 		else
 			chunk = chunk->next.unshared;
-=======
->>>>>>> 7dac2c3b
 	}
 }
 
@@ -1722,9 +1697,6 @@
 	int			i;
 
 	/* Reset all flags in the main table ... */
-<<<<<<< HEAD
-	TRACE_POSTGRESQL_HASH_RESET_MATCH_START();
-
 	if (HashJoinTableIsShared(hashtable))
 	{
 		/* This only runs in the leader during rescan initialization. */
@@ -1734,10 +1706,6 @@
 	}
 	else
 		chunk = hashtable->chunks;
-
-=======
-	chunk = hashtable->chunks;
->>>>>>> 7dac2c3b
 	while (chunk != NULL)
 	{
 		Size index = 0;
