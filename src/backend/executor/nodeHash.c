--- conflicted
+++ resolved
@@ -1088,8 +1088,6 @@
 		BarrierWait(&hashtable->shared->shrink_barrier,
 					WAIT_EVENT_HASH_SHRINKING2);
 
-<<<<<<< HEAD
-		Assert(hashtable->shared->nbatch == hashtable->nbatch);
 	}
 	else
 	{
@@ -1103,24 +1101,6 @@
 	if (HashJoinTableIsShared(hashtable))
 		chunk = pop_chunk_queue(hashtable, &chunk_shared);
 	else
-=======
-		hashtable->buckets = repalloc(hashtable->buckets,
-								sizeof(HashJoinBucketHead) * hashtable->nbuckets);
-	}
-
-	/*
-	 * We will scan through the chunks directly, so that we can reset the
-	 * buckets now and not have to keep track which tuples in the buckets have
-	 * already been processed. We will free the old chunks as we go.
-	 */
-	memset(hashtable->buckets, 0, sizeof(HashJoinBucketHead) * hashtable->nbuckets);
-	oldchunks = hashtable->chunks;
-	hashtable->chunks = NULL;
-
-	/* so, let's scan through the old chunks, and all tuples in each chunk */
-	TRACE_POSTGRESQL_HASH_SHRINK_START();
-	while (oldchunks != NULL)
->>>>>>> c3d5f5b4
 	{
 		chunk = hashtable->chunks;
 		hashtable->chunks = NULL;
