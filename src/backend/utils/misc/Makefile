#-------------------------------------------------------------------------
#
# Makefile--
#    Makefile for utils/misc
#
# IDENTIFICATION
#    src/backend/utils/misc/Makefile
#
#-------------------------------------------------------------------------

subdir = src/backend/utils/misc
top_builddir = ../../../..
include $(top_builddir)/src/Makefile.global

override CPPFLAGS := -I. -I$(srcdir) $(CPPFLAGS)

<<<<<<< HEAD
OBJS = backend_random.o guc.o help_config.o leader_gate.o pg_config.o \
       pg_controldata.o pg_rusage.o ps_status.o rls.o sampling.o \
=======
OBJS = backend_random.o guc.o help_config.o pg_config.o pg_controldata.o \
       pg_rusage.o ps_status.o queryenvironment.o rls.o sampling.o \
>>>>>>> 3dec9d4f
       superuser.o timeout.o tzparser.o

# This location might depend on the installation directories. Therefore
# we can't substitute it into pg_config.h.
ifdef krb_srvtab
override CPPFLAGS += -DPG_KRB_SRVTAB='"$(krb_srvtab)"'
endif

include $(top_srcdir)/src/backend/common.mk

# guc-file is compiled as part of guc
guc.o: guc-file.c

# Note: guc-file.c is not deleted by 'make clean',
# since we want to ship it in distribution tarballs.
clean:
	@rm -f lex.yy.c<|MERGE_RESOLUTION|>--- conflicted
+++ resolved
@@ -14,13 +14,9 @@
 
 override CPPFLAGS := -I. -I$(srcdir) $(CPPFLAGS)
 
-<<<<<<< HEAD
 OBJS = backend_random.o guc.o help_config.o leader_gate.o pg_config.o \
-       pg_controldata.o pg_rusage.o ps_status.o rls.o sampling.o \
-=======
-OBJS = backend_random.o guc.o help_config.o pg_config.o pg_controldata.o \
+       pg_controldata.o \
        pg_rusage.o ps_status.o queryenvironment.o rls.o sampling.o \
->>>>>>> 3dec9d4f
        superuser.o timeout.o tzparser.o
 
 # This location might depend on the installation directories. Therefore
