/*-------------------------------------------------------------------------
 *
 * cost.h
 *	  prototypes for costsize.c and clausesel.c.
 *
 *
 * Portions Copyright (c) 1996-2017, PostgreSQL Global Development Group
 * Portions Copyright (c) 1994, Regents of the University of California
 *
 * src/include/optimizer/cost.h
 *
 *-------------------------------------------------------------------------
 */
#ifndef COST_H
#define COST_H

#include "nodes/plannodes.h"
#include "nodes/relation.h"


/* defaults for costsize.c's Cost parameters */
/* NB: cost-estimation code should use the variables, not these constants! */
/* If you change these, update backend/utils/misc/postgresql.sample.conf */
#define DEFAULT_SEQ_PAGE_COST  1.0
#define DEFAULT_RANDOM_PAGE_COST  4.0
#define DEFAULT_CPU_TUPLE_COST	0.01
#define DEFAULT_CPU_SHARED_TUPLE_COST 0.001
#define DEFAULT_CPU_INDEX_TUPLE_COST 0.005
#define DEFAULT_CPU_OPERATOR_COST  0.0025
#define DEFAULT_CPU_SYNCHRONIZATION_COST 1.0
#define DEFAULT_PARALLEL_TUPLE_COST 0.1
#define DEFAULT_PARALLEL_SETUP_COST  1000.0

#define DEFAULT_EFFECTIVE_CACHE_SIZE  524288	/* measured in pages */

typedef enum
{
	CONSTRAINT_EXCLUSION_OFF,	/* do not use c_e */
	CONSTRAINT_EXCLUSION_ON,	/* apply c_e to all rels */
	CONSTRAINT_EXCLUSION_PARTITION		/* apply c_e to otherrels only */
}	ConstraintExclusionType;


/*
 * prototypes for costsize.c
 *	  routines to compute costs and sizes
 */

/* parameter variables and flags */
extern PGDLLIMPORT double seq_page_cost;
extern PGDLLIMPORT double random_page_cost;
extern PGDLLIMPORT double cpu_tuple_cost;
extern PGDLLIMPORT double cpu_shared_tuple_cost;
extern PGDLLIMPORT double cpu_synchronization_cost;
extern PGDLLIMPORT double cpu_index_tuple_cost;
extern PGDLLIMPORT double cpu_operator_cost;
extern PGDLLIMPORT double parallel_tuple_cost;
extern PGDLLIMPORT double parallel_setup_cost;
extern PGDLLIMPORT int effective_cache_size;
extern Cost disable_cost;
extern int	max_parallel_workers_per_gather;
extern bool enable_seqscan;
extern bool enable_indexscan;
extern bool enable_indexonlyscan;
extern bool enable_bitmapscan;
extern bool enable_tidscan;
extern bool enable_sort;
extern bool enable_hashagg;
extern bool enable_nestloop;
extern bool enable_material;
extern bool enable_mergejoin;
extern bool enable_hashjoin;
extern bool enable_gathermerge;
extern int	constraint_exclusion;

extern double clamp_row_est(double nrows);
extern double index_pages_fetched(double tuples_fetched, BlockNumber pages,
					double index_pages, PlannerInfo *root);
extern void cost_seqscan(Path *path, PlannerInfo *root, RelOptInfo *baserel,
			 ParamPathInfo *param_info);
extern void cost_samplescan(Path *path, PlannerInfo *root, RelOptInfo *baserel,
				ParamPathInfo *param_info);
extern void cost_index(IndexPath *path, PlannerInfo *root,
		   double loop_count, bool partial_path);
extern void cost_bitmap_heap_scan(Path *path, PlannerInfo *root, RelOptInfo *baserel,
					  ParamPathInfo *param_info,
					  Path *bitmapqual, double loop_count);
extern void cost_bitmap_and_node(BitmapAndPath *path, PlannerInfo *root);
extern void cost_bitmap_or_node(BitmapOrPath *path, PlannerInfo *root);
extern void cost_bitmap_tree_node(Path *path, Cost *cost, Selectivity *selec);
extern void cost_tidscan(Path *path, PlannerInfo *root,
			 RelOptInfo *baserel, List *tidquals, ParamPathInfo *param_info);
extern void cost_subqueryscan(SubqueryScanPath *path, PlannerInfo *root,
				  RelOptInfo *baserel, ParamPathInfo *param_info);
extern void cost_functionscan(Path *path, PlannerInfo *root,
				  RelOptInfo *baserel, ParamPathInfo *param_info);
extern void cost_tableexprscan(Path *path, PlannerInfo *root,
				   RelOptInfo *baserel, ParamPathInfo *param_info);
extern void cost_valuesscan(Path *path, PlannerInfo *root,
				RelOptInfo *baserel, ParamPathInfo *param_info);
extern void cost_tablefuncscan(Path *path, PlannerInfo *root,
				   RelOptInfo *baserel, ParamPathInfo *param_info);
extern void cost_ctescan(Path *path, PlannerInfo *root,
			 RelOptInfo *baserel, ParamPathInfo *param_info);
extern void cost_namedtuplestorescan(Path *path, PlannerInfo *root,
			 RelOptInfo *baserel, ParamPathInfo *param_info);
extern void cost_recursive_union(Path *runion, Path *nrterm, Path *rterm);
extern void cost_sort(Path *path, PlannerInfo *root,
		  List *pathkeys, Cost input_cost, double tuples, int width,
		  Cost comparison_cost, int sort_mem,
		  double limit_tuples);
extern void cost_merge_append(Path *path, PlannerInfo *root,
				  List *pathkeys, int n_streams,
				  Cost input_startup_cost, Cost input_total_cost,
				  double tuples);
extern void cost_material(Path *path,
			  Cost input_startup_cost, Cost input_total_cost,
			  double tuples, int width);
extern void cost_agg(Path *path, PlannerInfo *root,
		 AggStrategy aggstrategy, const AggClauseCosts *aggcosts,
		 int numGroupCols, double numGroups,
		 Cost input_startup_cost, Cost input_total_cost,
		 double input_tuples);
extern void cost_windowagg(Path *path, PlannerInfo *root,
			   List *windowFuncs, int numPartCols, int numOrderCols,
			   Cost input_startup_cost, Cost input_total_cost,
			   double input_tuples);
extern void cost_group(Path *path, PlannerInfo *root,
		   int numGroupCols, double numGroups,
		   Cost input_startup_cost, Cost input_total_cost,
		   double input_tuples);
extern void initial_cost_nestloop(PlannerInfo *root,
					  JoinCostWorkspace *workspace,
					  JoinType jointype,
					  Path *outer_path, Path *inner_path,
					  JoinPathExtraData *extra);
extern void final_cost_nestloop(PlannerInfo *root, NestPath *path,
					JoinCostWorkspace *workspace,
					JoinPathExtraData *extra);
extern void initial_cost_mergejoin(PlannerInfo *root,
					   JoinCostWorkspace *workspace,
					   JoinType jointype,
					   List *mergeclauses,
					   Path *outer_path, Path *inner_path,
					   List *outersortkeys, List *innersortkeys,
					   JoinPathExtraData *extra);
extern void final_cost_mergejoin(PlannerInfo *root, MergePath *path,
					 JoinCostWorkspace *workspace,
					 JoinPathExtraData *extra);
extern void initial_cost_hashjoin(PlannerInfo *root,
					  JoinCostWorkspace *workspace,
					  JoinType jointype,
					  List *hashclauses,
					  Path *outer_path, Path *inner_path,
<<<<<<< HEAD
					  SpecialJoinInfo *sjinfo,
					  SemiAntiJoinFactors *semifactors,
					  HashPathTableType table_type);
=======
					  JoinPathExtraData *extra);
>>>>>>> be0afae7
extern void final_cost_hashjoin(PlannerInfo *root, HashPath *path,
					JoinCostWorkspace *workspace,
					JoinPathExtraData *extra);
extern void cost_gather(GatherPath *path, PlannerInfo *root,
			RelOptInfo *baserel, ParamPathInfo *param_info, double *rows);
extern void cost_subplan(PlannerInfo *root, SubPlan *subplan, Plan *plan);
extern void cost_qual_eval(QualCost *cost, List *quals, PlannerInfo *root);
extern void cost_qual_eval_node(QualCost *cost, Node *qual, PlannerInfo *root);
extern void compute_semi_anti_join_factors(PlannerInfo *root,
							   RelOptInfo *outerrel,
							   RelOptInfo *innerrel,
							   JoinType jointype,
							   SpecialJoinInfo *sjinfo,
							   List *restrictlist,
							   SemiAntiJoinFactors *semifactors);
extern void set_baserel_size_estimates(PlannerInfo *root, RelOptInfo *rel);
extern double get_parameterized_baserel_size(PlannerInfo *root,
							   RelOptInfo *rel,
							   List *param_clauses);
extern double get_parameterized_joinrel_size(PlannerInfo *root,
							   RelOptInfo *rel,
							   Path *outer_path,
							   Path *inner_path,
							   SpecialJoinInfo *sjinfo,
							   List *restrict_clauses);
extern void set_joinrel_size_estimates(PlannerInfo *root, RelOptInfo *rel,
						   RelOptInfo *outer_rel,
						   RelOptInfo *inner_rel,
						   SpecialJoinInfo *sjinfo,
						   List *restrictlist);
extern void set_subquery_size_estimates(PlannerInfo *root, RelOptInfo *rel);
extern void set_function_size_estimates(PlannerInfo *root, RelOptInfo *rel);
extern void set_values_size_estimates(PlannerInfo *root, RelOptInfo *rel);
extern void set_cte_size_estimates(PlannerInfo *root, RelOptInfo *rel,
					   double cte_rows);
extern void set_tablefunc_size_estimates(PlannerInfo *root, RelOptInfo *rel);
extern void set_namedtuplestore_size_estimates(PlannerInfo *root, RelOptInfo *rel);
extern void set_foreign_size_estimates(PlannerInfo *root, RelOptInfo *rel);
extern PathTarget *set_pathtarget_cost_width(PlannerInfo *root, PathTarget *target);
extern double compute_bitmap_pages(PlannerInfo *root, RelOptInfo *baserel,
				  Path *bitmapqual, int loop_count, Cost *cost, double *tuple);

/*
 * prototypes for clausesel.c
 *	  routines to compute clause selectivities
 */
extern Selectivity clauselist_selectivity(PlannerInfo *root,
					   List *clauses,
					   int varRelid,
					   JoinType jointype,
					   SpecialJoinInfo *sjinfo);
extern Selectivity clause_selectivity(PlannerInfo *root,
				   Node *clause,
				   int varRelid,
				   JoinType jointype,
				   SpecialJoinInfo *sjinfo);
extern void cost_gather_merge(GatherMergePath *path, PlannerInfo *root,
							  RelOptInfo *rel, ParamPathInfo *param_info,
							  Cost input_startup_cost, Cost input_total_cost,
							  double *rows);

#endif   /* COST_H */<|MERGE_RESOLUTION|>--- conflicted
+++ resolved
@@ -152,13 +152,8 @@
 					  JoinType jointype,
 					  List *hashclauses,
 					  Path *outer_path, Path *inner_path,
-<<<<<<< HEAD
-					  SpecialJoinInfo *sjinfo,
-					  SemiAntiJoinFactors *semifactors,
+					  JoinPathExtraData *extra,
 					  HashPathTableType table_type);
-=======
-					  JoinPathExtraData *extra);
->>>>>>> be0afae7
 extern void final_cost_hashjoin(PlannerInfo *root, HashPath *path,
 					JoinCostWorkspace *workspace,
 					JoinPathExtraData *extra);
