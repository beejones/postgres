--- conflicted
+++ resolved
@@ -121,7 +121,9 @@
 explain (costs off)
   select stringu1::int2 from tenk1 where unique1 = 1;
 
-<<<<<<< HEAD
+-- to increase the parallel query test coverage
+EXPLAIN (analyze, timing off, summary off, costs off) SELECT * FROM tenk1;
+
 set enable_nestloop to off;
 set enable_mergejoin to off;
 set enable_indexscan to off;
@@ -144,10 +146,6 @@
 reset enable_nestloop;
 reset enable_mergejoin;
 reset enable_indexscan;
-=======
--- to increase the parallel query test coverage
-EXPLAIN (analyze, timing off, summary off, costs off) SELECT * FROM tenk1;
->>>>>>> be0afae7
 
 -- provoke error in worker
 select stringu1::int2 from tenk1 where unique1 = 1;
